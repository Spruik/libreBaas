--- conflicted
+++ resolved
@@ -1123,18 +1123,14 @@
 		ostats.Record(ctx, x.NumMutations.M(1))
 	}
 
-<<<<<<< HEAD
 	qc := &queryContext{
-		req:       req,
+		req:       req.req,
 		latency:   l,
 		span:      span,
 		graphql:   isGraphQL,
 		namespace: x.ExtractNamespace(ctx),
-	}
-=======
-	qc := &queryContext{req: req.req, latency: l, span: span, graphql: isGraphQL,
-		gqlField: req.gqlField}
->>>>>>> d5774351
+		gqlField:  req.gqlField,
+	}
 	if rerr = parseRequest(qc); rerr != nil {
 		return
 	}
