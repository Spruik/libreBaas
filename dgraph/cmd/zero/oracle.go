--- conflicted
+++ resolved
@@ -66,15 +66,9 @@
 	o.commits = make(map[uint64]uint64)
 	// Remove the older btree file, before creating NewTree, as it may contain stale data leading
 	// to wrong results.
-<<<<<<< HEAD
-	fname := filepath.Join(opts.w, "keyCommit.bin")
-	os.RemoveAll(fname)
-	o.keyCommit = z.NewTree(fname, 1<<30)
-=======
 	fname := filepath.Join(opts.w, "keyCommit.map")
 	os.RemoveAll(fname)
 	o.keyCommit = z.NewTree(fname, keyCommitMapSz)
->>>>>>> 996cafd1
 	o.subscribers = make(map[int]chan pb.OracleDelta)
 	o.updates = make(chan *pb.OracleDelta, 100000) // Keeping 1 second worth of updates.
 	o.doneUntil.Init(nil)
@@ -90,11 +84,7 @@
 	o.Lock()
 	defer o.Unlock()
 	o.startTxnTs = ts
-<<<<<<< HEAD
-	o.keyCommit.Reset(1 << 30)
-=======
 	o.keyCommit.Reset(keyCommitMapSz)
->>>>>>> 996cafd1
 }
 
 // TODO: This should be done during proposal application for Txn status.
