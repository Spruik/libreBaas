--- conflicted
+++ resolved
@@ -565,11 +565,7 @@
 
 message SubscriptionRequest {
 	repeated bytes prefixes = 1;
-<<<<<<< HEAD
 	string ignore = 2;
-=======
-	string ignore =2;
->>>>>>> 66c701d8
 }
 
 message SubscriptionResponse {
