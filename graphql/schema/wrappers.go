/*
 * Copyright 2019 Dgraph Labs, Inc. and Contributors
 *
 * Licensed under the Apache License, Version 2.0 (the "License");
 * you may not use this file except in compliance with the License.
 * You may obtain a copy of the License at
 *
 *     http://www.apache.org/licenses/LICENSE-2.0
 *
 * Unless required by applicable law or agreed to in writing, software
 * distributed under the License is distributed on an "AS IS" BASIS,
 * WITHOUT WARRANTIES OR CONDITIONS OF ANY KIND, either express or implied.
 * See the License for the specific language governing permissions and
 * limitations under the License.
 */

package schema

import (
	"bytes"
	"encoding/json"
	"fmt"
	"net/http"
	"net/url"
	"sort"
	"strconv"
	"strings"

	"github.com/dgraph-io/gqlparser/v2/parser"

	"github.com/dgraph-io/dgraph/x"
	"github.com/dgraph-io/gqlparser/v2/ast"
	"github.com/pkg/errors"
)

// Wrap the github.com/dgraph-io/gqlparser/ast defintions so that the bulk of the GraphQL
// algorithm and interface is dependent on behaviours we expect from a GraphQL schema
// and validation, but not dependent the exact structure in the gqlparser.
//
// This also auto hooks up some bookkeeping that's otherwise no fun.  E.g. getting values for
// field arguments requires the variable map from the operation - so we'd need to carry vars
// through all the resolver functions.  Much nicer if they are resolved by magic here.

var (
	trueVal  = true
	falseVal = false
)

// QueryType is currently supported queries
type QueryType string

// MutationType is currently supported mutations
type MutationType string

// FieldHTTPConfig contains the config needed to resolve a field using a remote HTTP endpoint
// which could a GraphQL or a REST endpoint.
type FieldHTTPConfig struct {
	URL    string
	Method string
	// would be nil if there is no body
	Template       interface{}
	Mode           string
	ForwardHeaders http.Header
	// would be empty for non-GraphQL requests
	RemoteGqlQueryName string
	RemoteGqlQuery     string

	// For the following request
	// graphql: "query($sinput: [SchoolInput]) { schoolNames(schools: $sinput) }"
	// the GraphqlBatchModeArgument would be sinput, we use it to know the GraphQL variable that
	// we should send the data in.
	GraphqlBatchModeArgument string
}

// Query/Mutation types and arg names
const (
	GetQuery             QueryType    = "get"
	FilterQuery          QueryType    = "query"
	AggregateQuery       QueryType    = "aggregate"
	SchemaQuery          QueryType    = "schema"
	EntitiesQuery        QueryType    = "entities"
	PasswordQuery        QueryType    = "checkPassword"
	HTTPQuery            QueryType    = "http"
	DQLQuery             QueryType    = "dql"
	NotSupportedQuery    QueryType    = "notsupported"
	AddMutation          MutationType = "add"
	UpdateMutation       MutationType = "update"
	DeleteMutation       MutationType = "delete"
	HTTPMutation         MutationType = "http"
	NotSupportedMutation MutationType = "notsupported"
	IDType                            = "ID"
	InputArgName                      = "input"
	FilterArgName                     = "filter"
)

// Schema represents a valid GraphQL schema
type Schema interface {
	Operation(r *Request) (Operation, error)
	Queries(t QueryType) []string
	Mutations(t MutationType) []string
	IsFederated() bool
}

// An Operation is a single valid GraphQL operation.  It contains either
// Queries or Mutations, but not both.  Subscriptions are not yet supported.
type Operation interface {
	Queries() []Query
	Mutations() []Mutation
	Schema() Schema
	IsQuery() bool
	IsMutation() bool
	IsSubscription() bool
	CacheControl() string
}

// A Field is one field from an Operation.
type Field interface {
	Name() string
	Alias() string
	// DgraphAlias is used as an alias in DQL while rewriting the GraphQL field.
	DgraphAlias() string
	ResponseName() string
	Arguments() map[string]interface{}
	ArgValue(name string) interface{}
	IsArgListType(name string) bool
	IDArgValue() (*string, uint64, error)
	XIDArg() string
	SetArgTo(arg string, val interface{})
	Skip() bool
	Include() bool
	// SkipField tells whether to skip this field during completion or not based on:
	//  * @skip
	//  * @include
	//  * __typename: used for skipping fields in abstract types
	//  * seenField: used for skipping when the field has already been seen at the current level
	SkipField(dgraphTypes []string, seenField map[string]bool) bool
	Cascade() []string
	// CustomRequiredFields returns a map from DgraphAlias to the field definition of the fields
	// which are required to resolve this custom field.
	CustomRequiredFields() map[string]FieldDefinition
	// IsCustomHTTP tells whether this field has @custom(http: {...}) directive on it.
	IsCustomHTTP() bool
	// HasCustomHTTPChild tells whether any descendent of this field has @custom(http: {...}) on it.
	HasCustomHTTPChild() bool
	HasLambdaDirective() bool
	Type() Type
	IsExternal() bool
	SelectionSet() []Field
	Location() x.Location
	DgraphPredicate() string
	Operation() Operation
	// AbstractType tells us whether this field represents a GraphQL Interface/Union.
	AbstractType() bool
	IncludeAbstractField(types []string) bool
	TypeName(dgraphTypes []string) string
	GetObjectName() string
	IsAuthQuery() bool
	CustomHTTPConfig() (*FieldHTTPConfig, error)
	EnumValues() []string
	ConstructedFor() Type
	ConstructedForDgraphPredicate() string
	DgraphPredicateForAggregateField() string
	IsAggregateField() bool
	GqlErrorf(path []interface{}, message string, args ...interface{}) *x.GqlError
	// MaxPathLength finds the max length (including list indexes) of any path in the 'query' f.
	MaxPathLength() int
	// PreAllocatePathSlice is used to pre-allocate a path buffer of the correct size before running
	// CompleteObject on the top level query - means that we aren't reallocating slices multiple
	// times during the complete* functions.
	PreAllocatePathSlice() []interface{}
	// NullValue returns the appropriate null bytes to be written as value in the JSON response for
	// this field.
	//  * If this field is a list field then it returns []byte("[]").
	//  * If it is nullable, it returns []byte("null").
	//  * Otherwise, this field is non-nullable and so it will return a nil slice to indicate that.
	NullValue() []byte
	// NullResponse returns the bytes representing a JSON object to be used for setting the Data
	// field of a Resolved, when this field resolves to a NullValue.
	//  * If this field is a list field then it returns []byte(`{"fieldAlias":[]}`).
	//  * If it is nullable, it returns []byte(`{"fieldAlias":null}`).
	//  * Otherwise, this field is non-nullable and so it will return a nil slice to indicate that.
	// This is useful only for top-level fields like a query or mutation.
	NullResponse() []byte
	// CompleteAlias applies GraphQL alias completion for field to the input buffer buf.
	CompleteAlias(buf *bytes.Buffer)
}

// A Mutation is a field (from the schema's Mutation type) from an Operation
type Mutation interface {
	Field
	MutationType() MutationType
	MutatedType() Type
	QueryField() Field
	NumUidsField() Field
}

// A Query is a field (from the schema's Query type) from an Operation
type Query interface {
	Field
	QueryType() QueryType
	DQLQuery() string
	Rename(newName string)
	KeyField(typeName string) (string, bool, error)
	BuildType(typeName string) Type
	AuthFor(typ Type, jwtVars map[string]interface{}) Query
}

// A Type is a GraphQL type like: Float, T, T! and [T!]!.  If it's not a list, then
// ListType is nil.  If it's an object type then Field gets field definitions by
// name from the definition of the type; IDField gets the ID field of the type.
type Type interface {
	Field(name string) FieldDefinition
	Fields() []FieldDefinition
	IDField() FieldDefinition
	XIDField() FieldDefinition
	InterfaceImplHasAuthRules() bool
	PasswordField() FieldDefinition
	Name() string
	DgraphName() string
	DgraphPredicate(fld string) string
	Nullable() bool
	// true if this is a union type
	IsUnion() bool
	IsInterface() bool
	// returns a list of member types for this union
	UnionMembers([]interface{}) []Type
	ListType() Type
	Interfaces() []string
	ImplementingTypes() []Type
	EnsureNonNulls(map[string]interface{}, string) error
	FieldOriginatedFrom(fieldName string) string
	AuthRules() *TypeAuth
	IsGeo() bool
	IsAggregateResult() bool
	IsInbuiltOrEnumType() bool
	fmt.Stringer
}

// A FieldDefinition is a field as defined in some Type in the schema.  As opposed
// to a Field, which is an instance of a query or mutation asking for a field
// (which in turn must have a FieldDefinition of the right type in the schema.)
type FieldDefinition interface {
	Name() string
	DgraphAlias() string
	DgraphPredicate() string
	Type() Type
	ParentType() Type
	IsID() bool
	IsExternal() bool
	HasIDDirective() bool
	Inverse() FieldDefinition
	WithMemberType(string) FieldDefinition
	// TODO - It might be possible to get rid of ForwardEdge and just use Inverse() always.
	ForwardEdge() FieldDefinition
}

type astType struct {
	typ             *ast.Type
	inSchema        *schema
	dgraphPredicate map[string]map[string]string
}

type schema struct {
	schema *ast.Schema
	// dgraphPredicate gives us the dgraph predicate corresponding to a typeName + fieldName.
	// It is pre-computed so that runtime queries and mutations can look it
	// up quickly.
	// The key for the first map are the type names. The second map has a mapping of the
	// fieldName => dgraphPredicate.
	dgraphPredicate map[string]map[string]string
	// Map of mutation field name to mutated type.
	mutatedType map[string]*astType
	// Map from typename to ast.Definition
	typeNameAst map[string][]*ast.Definition
	// customDirectives stores the mapping of typeName -> fieldName -> @custom definition.
	// It is read-only.
	// The outer map will contain typeName key only if one of the fields on that type has @custom.
	// The inner map will contain fieldName key only if that field has @custom.
	// It is pre-computed so that runtime queries and mutations can look it up quickly, and not do
	// something like field.Directives.ForName("custom"), which results in iterating over all the
	// directives of the field.
	customDirectives map[string]map[string]*ast.Directive
	// lambdaDirectives stores the mapping of typeName->fieldName->true, if the field has @lambda.
	// It is read-only.
	lambdaDirectives map[string]map[string]bool
	// Map from typename to auth rules
	authRules map[string]*TypeAuth
}

type operation struct {
	op     *ast.OperationDefinition
	vars   map[string]interface{}
	header http.Header
	// interfaceImplFragFields stores a mapping from a field collected from a fragment inside an
	// interface to its typeCondition. It is used during completion to find out if a field should
	// be included in GraphQL response or not.
	interfaceImplFragFields map[*ast.Field]string

	// The fields below are used by schema introspection queries.
	query    string
	doc      *ast.QueryDocument
	inSchema *schema
}

type field struct {
	field *ast.Field
	op    *operation
	sel   ast.Selection
	// arguments contains the computed values for arguments taking into account the values
	// for the GraphQL variables supplied in the query.
	arguments map[string]interface{}
	// hasCustomHTTPChild is used to cache whether any of the descendents of this field have a
	// @custom(http: {...}) on them. Its type is purposefully set to *bool to find out whether
	// this flag has already been calculated or not. If not calculated, it would be nil.
	// Otherwise, it would always contain a boolean value.
	hasCustomHTTPChild *bool
}

type fieldDefinition struct {
	fieldDef        *ast.FieldDefinition
	parentType      Type
	inSchema        *schema
	dgraphPredicate map[string]map[string]string
}

type mutation field
type query field

func (s *schema) Queries(t QueryType) []string {
	if s.schema.Query == nil {
		return nil
	}
	var result []string
	for _, q := range s.schema.Query.Fields {
		if queryType(q.Name, s.customDirectives["Query"][q.Name]) == t {
			result = append(result, q.Name)
		}
	}
	return result
}

func (s *schema) Mutations(t MutationType) []string {
	if s.schema.Mutation == nil {
		return nil
	}
	var result []string
	for _, m := range s.schema.Mutation.Fields {
		if mutationType(m.Name, s.customDirectives["Mutation"][m.Name]) == t {
			result = append(result, m.Name)
		}
	}
	return result
}

func (s *schema) IsFederated() bool {
	return s.schema.Types["_Entity"] != nil
}

func (o *operation) IsQuery() bool {
	return o.op.Operation == ast.Query
}

func (o *operation) IsMutation() bool {
	return o.op.Operation == ast.Mutation
}

func (o *operation) IsSubscription() bool {
	return o.op.Operation == ast.Subscription
}

func (o *operation) Schema() Schema {
	return o.inSchema
}

func (o *operation) Queries() (qs []Query) {
	if o.IsMutation() {
		return
	}

	for _, s := range o.op.SelectionSet {
		if f, ok := s.(*ast.Field); ok {
			qs = append(qs, &query{field: f, op: o, sel: s})
		}
	}

	return
}

func (o *operation) Mutations() (ms []Mutation) {
	if !o.IsMutation() {
		return
	}

	for _, s := range o.op.SelectionSet {
		if f, ok := s.(*ast.Field); ok {
			ms = append(ms, &mutation{field: f, op: o})
		}
	}

	return
}

func (o *operation) CacheControl() string {
	if o.op.Directives.ForName(cacheControlDirective) == nil {
		return ""
	}
	return "public,max-age=" + o.op.Directives.ForName(cacheControlDirective).Arguments[0].Value.Raw
}

// parentInterface returns the name of an interface that a field belonging to a type definition
// typDef inherited from. If there is no such interface, then it returns an empty string.
//
// Given the following schema
// interface A {
//   name: String
// }
//
// type B implements A {
//	 name: String
//   age: Int
// }
//
// calling parentInterface on the fieldName name with type definition for B, would return A.
func parentInterface(sch *ast.Schema, typDef *ast.Definition, fieldName string) *ast.Definition {
	if len(typDef.Interfaces) == 0 {
		return nil
	}

	for _, iface := range typDef.Interfaces {
		interfaceDef := sch.Types[iface]
		for _, interfaceField := range interfaceDef.Fields {
			if fieldName == interfaceField.Name {
				return interfaceDef
			}
		}
	}
	return nil
}

func parentInterfaceForPwdField(sch *ast.Schema, typDef *ast.Definition,
	fieldName string) *ast.Definition {
	if len(typDef.Interfaces) == 0 {
		return nil
	}

	for _, iface := range typDef.Interfaces {
		interfaceDef := sch.Types[iface]
		pwdField := getPasswordField(interfaceDef)
		if pwdField != nil && fieldName == pwdField.Name {
			return interfaceDef
		}
	}
	return nil
}

func convertPasswordDirective(dir *ast.Directive) *ast.FieldDefinition {
	if dir.Name != "secret" {
		return nil
	}

	name := dir.Arguments.ForName("field").Value.Raw
	pred := dir.Arguments.ForName("pred")
	dirs := ast.DirectiveList{}

	if pred != nil {
		dirs = ast.DirectiveList{{
			Name: "dgraph",
			Arguments: ast.ArgumentList{{
				Name: "pred",
				Value: &ast.Value{
					Raw:  pred.Value.Raw,
					Kind: ast.StringValue,
				},
			}},
			Position: dir.Position,
		}}
	}

	fd := &ast.FieldDefinition{
		Name: name,
		Type: &ast.Type{
			NamedType: "String",
			NonNull:   true,
			Position:  dir.Position,
		},
		Directives: dirs,
		Position:   dir.Position,
	}

	return fd
}

func dgraphMapping(sch *ast.Schema) map[string]map[string]string {
	const (
		add     = "Add"
		update  = "Update"
		del     = "Delete"
		payload = "Payload"
	)

	dgraphPredicate := make(map[string]map[string]string)
	for _, inputTyp := range sch.Types {
		// We only want to consider input types (object and interface) defined by the user as part
		// of the schema hence we ignore BuiltIn, query and mutation types and Geo types.
		isInputTypeGeo := func(typName string) bool {
			return typName == "Point" || typName == "PointList" || typName == "Polygon" || typName == "MultiPolygon"
		}
		if inputTyp.BuiltIn || isQueryOrMutationType(inputTyp) || inputTyp.Name == "Subscription" ||
			(inputTyp.Kind != ast.Object && inputTyp.Kind != ast.Interface) || isInputTypeGeo(inputTyp.Name) {
			continue
		}

		originalTyp := inputTyp
		inputTypeName := inputTyp.Name
		if strings.HasPrefix(inputTypeName, add) && strings.HasSuffix(inputTypeName, payload) {
			continue
		}

		dgraphPredicate[originalTyp.Name] = make(map[string]string)

		if (strings.HasPrefix(inputTypeName, update) || strings.HasPrefix(inputTypeName, del)) &&
			strings.HasSuffix(inputTypeName, payload) {
			// For UpdateTypePayload and DeleteTypePayload, inputTyp should be Type.
			if strings.HasPrefix(inputTypeName, update) {
				inputTypeName = strings.TrimSuffix(strings.TrimPrefix(inputTypeName, update),
					payload)
			} else if strings.HasPrefix(inputTypeName, del) {
				inputTypeName = strings.TrimSuffix(strings.TrimPrefix(inputTypeName, del), payload)
			}
			inputTyp = sch.Types[inputTypeName]
		}

		// We add password field to the cached type information to be used while opening
		// resolving and rewriting queries to be sent to dgraph. Otherwise, rewriter won't
		// know what the password field in AddInputType/ TypePatch/ TypeRef is.
		var fields ast.FieldList
		fields = append(fields, inputTyp.Fields...)
		for _, directive := range inputTyp.Directives {
			fd := convertPasswordDirective(directive)
			if fd == nil {
				continue
			}
			fields = append(fields, fd)
		}

		for _, fld := range fields {
			// If key field is of ID type but it is an external field,
			// then it is stored in Dgraph as string type with Hash index.
			// So we need the predicate mapping in this case.
			if isID(fld) && !hasExternal(fld) {
				// We don't need a mapping for the field, as we the dgraph predicate for them is
				// fixed i.e. uid.
				continue
			}
			typName := typeName(inputTyp)
			parentInt := parentInterface(sch, inputTyp, fld.Name)
			if parentInt != nil {
				typName = typeName(parentInt)
			}
			// 1. For fields that have @dgraph(pred: xxxName) directive, field name would be
			//    xxxName.
			// 2. For fields where the type (or underlying interface) has a @dgraph(type: xxxName)
			//    directive, field name would be xxxName.fldName.
			//
			// The cases below cover the cases where neither the type or field have @dgraph
			// directive.
			// 3. For types which don't inherit from an interface the keys, value would be.
			//    typName,fldName => typName.fldName
			// 4. For types which inherit fields from an interface
			//    typName,fldName => interfaceName.fldName
			// 5. For DeleteTypePayload type
			//    DeleteTypePayload,fldName => typName.fldName

			fname := fieldName(fld, typName)
			dgraphPredicate[originalTyp.Name][fld.Name] = fname
		}
	}
	return dgraphPredicate
}

func mutatedTypeMapping(s *schema,
	dgraphPredicate map[string]map[string]string) map[string]*astType {
	if s.schema.Mutation == nil {
		return nil
	}

	m := make(map[string]*astType, len(s.schema.Mutation.Fields))
	for _, field := range s.schema.Mutation.Fields {
		mutatedTypeName := ""
		switch {
		case strings.HasPrefix(field.Name, "add"):
			mutatedTypeName = strings.TrimPrefix(field.Name, "add")
		case strings.HasPrefix(field.Name, "update"):
			mutatedTypeName = strings.TrimPrefix(field.Name, "update")
		case strings.HasPrefix(field.Name, "delete"):
			mutatedTypeName = strings.TrimPrefix(field.Name, "delete")
		default:
		}
		// This is a convoluted way of getting the type for mutatedTypeName. We get the definition
		// for AddTPayload and get the type from the first field. There is no direct way to get
		// the type from the definition of an object. Interfaces can't have Add and if there is no non Id
		// field then Update also will not be there, so we use Delete if there is no AddTPayload.
		var def *ast.Definition
		if def = s.schema.Types["Add"+mutatedTypeName+"Payload"]; def == nil {
			def = s.schema.Types["Delete"+mutatedTypeName+"Payload"]
		}

		if def == nil {
			continue
		}

		// Accessing 0th element should be safe to do as according to the spec an object must define
		// one or more fields.
		typ := def.Fields[0].Type
		// This would contain mapping of mutation field name to the Type()
		// for e.g. addPost => astType for Post
		m[field.Name] = &astType{typ, s, dgraphPredicate}
	}
	return m
}

func typeMappings(s *ast.Schema) map[string][]*ast.Definition {
	typeNameAst := make(map[string][]*ast.Definition)

	for _, typ := range s.Types {
		name := typeName(typ)
		typeNameAst[name] = append(typeNameAst[name], typ)
	}

	return typeNameAst
}

<<<<<<< HEAD
=======
func repeatedFieldMappings(s *ast.Schema, dgPreds map[string]map[string]string) map[string]bool {
	repeatedFieldNames := make(map[string]bool)

	for _, typ := range s.Types {
		if !isAbstractKind(typ.Kind) || isEntityUnion(typ) {
			continue
		}

		type fieldInfo struct {
			dgPred   string
			repeated bool
		}

		repeatedFieldsInTypesWithCommonAncestor := make(map[string]*fieldInfo)
		for _, typ := range s.PossibleTypes[typ.Name] {
			typPreds := dgPreds[typ.Name]
			for _, field := range typ.Fields {
				// ignore this field if it was inherited from the common interface or is of ID type.
				// We ignore ID type fields too, because they map only to uid in dgraph and can't
				// map to two different predicates.
				if field.Type.Name() == IDType {
					continue
				}
				// if we find a field with same name from types implementing a common interface
				// and its DgraphPredicate is different than what was previously encountered, then
				// we mark it as repeated field, so that queries will rewrite it with correct alias.
				// For fields, which these types have implemented from a common interface, their
				// DgraphPredicate will be same, so they won't be marked as repeated.
				dgPred := typPreds[field.Name]
				if fInfo, ok := repeatedFieldsInTypesWithCommonAncestor[field.Name]; ok && fInfo.
					dgPred != dgPred {
					repeatedFieldsInTypesWithCommonAncestor[field.Name].repeated = true
				} else {
					repeatedFieldsInTypesWithCommonAncestor[field.Name] = &fieldInfo{dgPred: dgPred}
				}
			}
		}

		for fName, info := range repeatedFieldsInTypesWithCommonAncestor {
			if info.repeated {
				repeatedFieldNames[fName] = true
			}
		}
	}

	return repeatedFieldNames
}

>>>>>>> cd99137f
// customAndLambdaMappings does following things:
// * If there is @custom on any field, it removes the directive from the list of directives on
//	 that field. Instead, it puts it in a map of typeName->fieldName->custom directive definition.
//	 This mapping is returned as the first return value, which is later used to determine if some
//	 field has custom directive or not, and accordingly construct the HTTP request for the field.
// * If there is @lambda on any field, it removes the directive from the list of directives on
//	 that field. Instead, it puts it in a map of typeName->fieldName->bool. This mapping is returned
//	 as the second return value, which is later used to determine if some field has lambda directive
//	 or not. An appropriate @custom directive is also constructed for the field with @lambda and
//	 put into the first mapping. Both of these mappings together are used to construct the HTTP
//	 request for @lambda field. Internally, @lambda is just @custom(http: {
//	   url: "<graphql_lambda_url: a-fixed-pre-defined-url>",
//	   method: POST,
//	   body: "<all-the-args-for-a-query-or-mutation>/<all-the-scalar-fields-from-parent-type-for-a
//	   -@lambda-on-field>"
//	   mode: BATCH (set only if @lambda was on a non query/mutation field)
//	 })
//	 So, by constructing an appropriate custom directive for @lambda fields,
//	 we just reuse logic from @custom.
func customAndLambdaMappings(s *ast.Schema) (map[string]map[string]*ast.Directive,
	map[string]map[string]bool) {
	customDirectives := make(map[string]map[string]*ast.Directive)
	lambdaDirectives := make(map[string]map[string]bool)

	for _, typ := range s.Types {
		for _, field := range typ.Fields {
			for i, dir := range field.Directives {
				if dir.Name == customDirective || dir.Name == lambdaDirective {
					// remove @custom/@lambda directive from s
					lastIndex := len(field.Directives) - 1
					field.Directives[i] = field.Directives[lastIndex]
					field.Directives = field.Directives[:lastIndex]
					// get the @custom mapping for this type
					var customFieldMap map[string]*ast.Directive
					if existingCustomFieldMap, ok := customDirectives[typ.Name]; ok {
						customFieldMap = existingCustomFieldMap
					} else {
						customFieldMap = make(map[string]*ast.Directive)
					}

					if dir.Name == customDirective {
						// if it was @custom, put the directive at the @custom mapping for the field
						customFieldMap[field.Name] = dir
					} else {
						// for lambda, first update the lambda directives map
						var lambdaFieldMap map[string]bool
						if existingLambdaFieldMap, ok := lambdaDirectives[typ.Name]; ok {
							lambdaFieldMap = existingLambdaFieldMap
						} else {
							lambdaFieldMap = make(map[string]bool)
						}
						lambdaFieldMap[field.Name] = true
						lambdaDirectives[typ.Name] = lambdaFieldMap
						// then, build a custom directive with correct semantics to be put
						// into custom directives map at this field
						customFieldMap[field.Name] = buildCustomDirectiveForLambda(typ, field,
							dir, func(f *ast.FieldDefinition) bool {
								// Need to skip the fields which have a @custom/@lambda from
								// going in body template. The field itself may not have the
								// directive anymore because the directive may have been removed by
								// this function already. So, using these maps to find the same.
								return lambdaFieldMap[f.Name] || customFieldMap[f.Name] != nil
							})
					}
					// finally, update the custom directives map for this type
					customDirectives[typ.Name] = customFieldMap
					// break, as there can only be one @custom/@lambda
					break
				}
			}
		}
	}

	return customDirectives, lambdaDirectives
}

func hasExtends(def *ast.Definition) bool {
	return def.Directives.ForName(apolloExtendsDirective) != nil
}

func hasExternal(f *ast.FieldDefinition) bool {
	return f.Directives.ForName(apolloExternalDirective) != nil
}

func isEntityUnion(typ *ast.Definition) bool {
	return typ.Kind == ast.Union && typ.Name == "_Entity"
}

func (f *field) IsExternal() bool {
	return hasExternal(f.field.Definition)
}

func (q *query) IsExternal() bool {
	return (*field)(q).IsExternal()
}

func (m *mutation) IsExternal() bool {
	return (*field)(m).IsExternal()
}

func (f *fieldDefinition) IsExternal() bool {
	return hasExternal(f.fieldDef)
}

func hasCustomOrLambda(f *ast.FieldDefinition) bool {
	for _, dir := range f.Directives {
		if dir.Name == customDirective || dir.Name == lambdaDirective {
			return true
		}
	}
	return false
}

func isKeyField(f *ast.FieldDefinition, typ *ast.Definition) bool {
	keyDirective := typ.Directives.ForName(apolloKeyDirective)
	if keyDirective == nil {
		return false
	}
	return f.Name == keyDirective.Arguments[0].Value.Raw
}

// Filter out those fields which have @external directive and are not @key fields
// in a definition.
func nonExternalAndKeyFields(defn *ast.Definition) ast.FieldList {
	fldList := make([]*ast.FieldDefinition, 0)
	for _, fld := range defn.Fields {
		if hasExternal(fld) && !isKeyField(fld, defn) {
			continue
		}
		fldList = append(fldList, fld)
	}
	return fldList
}

// buildCustomDirectiveForLambda returns custom directive for the given field to be used for @lambda
// The constructed @custom looks like this:
//	@custom(http: {
//	   url: "<graphql_lambda_url: a-fixed-pre-defined-url>",
//	   method: POST,
//	   body: "<all-the-args-for-a-query-or-mutation>/<all-the-scalar-fields-from-parent-type-for-a
//	   -@lambda-on-field>"
//	   mode: BATCH (set only if @lambda was on a non query/mutation field)
//	})
func buildCustomDirectiveForLambda(defn *ast.Definition, field *ast.FieldDefinition,
	lambdaDir *ast.Directive, skipInBodyTemplate func(f *ast.FieldDefinition) bool) *ast.Directive {
	comma := ""
	var bodyTemplate strings.Builder

	// this function appends a variable to the body template for @custom
	appendToBodyTemplate := func(varName string) {
		bodyTemplate.WriteString(comma)
		bodyTemplate.WriteString(varName)
		bodyTemplate.WriteString(": $")
		bodyTemplate.WriteString(varName)
		comma = ", "
	}

	// first let's construct the body template for the custom directive
	bodyTemplate.WriteString("{")
	if isQueryOrMutationType(defn) {
		// for queries and mutations we need to put their arguments in the body template
		for _, arg := range field.Arguments {
			appendToBodyTemplate(arg.Name)
		}
	} else {
		// For fields in other types, skip the ones in body template which have a @lambda or @custom
		// or are not scalar. The skipInBodyTemplate function is also used to check these
		// conditions, in case the field can't tell by itself.
		for _, f := range defn.Fields {
			if hasCustomOrLambda(f) || !isScalar(f.Type.Name()) || skipInBodyTemplate(f) {
				continue
			}
			appendToBodyTemplate(f.Name)
		}
	}
	bodyTemplate.WriteString("}")

	// build the children for http argument
	httpArgChildrens := []*ast.ChildValue{
		getChildValue(httpUrl, x.Config.GraphqlLambdaUrl, ast.StringValue, lambdaDir.Position),
		getChildValue(httpMethod, http.MethodPost, ast.EnumValue, lambdaDir.Position),
		getChildValue(httpBody, bodyTemplate.String(), ast.StringValue, lambdaDir.Position),
	}
	if !isQueryOrMutationType(defn) {
		httpArgChildrens = append(httpArgChildrens,
			getChildValue(mode, BATCH, ast.EnumValue, lambdaDir.Position))
	}

	// build the custom directive
	return &ast.Directive{
		Name: customDirective,
		Arguments: []*ast.Argument{{
			Name: httpArg,
			Value: &ast.Value{
				Kind:     ast.ObjectValue,
				Children: httpArgChildrens,
				Position: lambdaDir.Position,
			},
			Position: lambdaDir.Position,
		}},
		Position: lambdaDir.Position,
	}
}

func getChildValue(name, raw string, kind ast.ValueKind, position *ast.Position) *ast.ChildValue {
	return &ast.ChildValue{
		Name:     name,
		Value:    &ast.Value{Raw: raw, Kind: kind, Position: position},
		Position: position,
	}
}

// AsSchema wraps a github.com/dgraph-io/gqlparser/ast.Schema.
func AsSchema(s *ast.Schema) (Schema, error) {
	// Auth rules can't be effectively validated as part of the normal rules -
	// because they need the fully generated schema to be checked against.
	authRules, err := authRules(s)
	if err != nil {
		return nil, err
	}

	customDirs, lambdaDirs := customAndLambdaMappings(s)
	dgraphPredicate := dgraphMapping(s)
	sch := &schema{
		schema:           s,
		dgraphPredicate:  dgraphPredicate,
		typeNameAst:      typeMappings(s),
		customDirectives: customDirs,
		lambdaDirectives: lambdaDirs,
		authRules:        authRules,
	}
	sch.mutatedType = mutatedTypeMapping(sch, dgraphPredicate)

	return sch, nil
}

func responseName(f *ast.Field) string {
	if f.Alias == "" {
		return f.Name
	}
	return f.Alias
}

func (f *field) Name() string {
	return f.field.Name
}

func (f *field) Alias() string {
	return f.field.Alias
}

func (f *field) DgraphAlias() string {
	return f.field.ObjectDefinition.Name + "." + f.field.Alias
}

func (f *field) ResponseName() string {
	return responseName(f.field)
}

func (f *field) SetArgTo(arg string, val interface{}) {
	if f.arguments == nil {
		f.arguments = make(map[string]interface{})
	}
	f.arguments[arg] = val

	// If the argument doesn't exist, add it to the list. It is used later on to get
	// parameters. Value isn't required because it's fetched using the arguments map.
	argument := f.field.Arguments.ForName(arg)
	if argument == nil {
		f.field.Arguments = append(f.field.Arguments, &ast.Argument{Name: arg})
	}
}

func (f *field) IsAuthQuery() bool {
	return f.field.Arguments.ForName("dgraph.uid") != nil
}

func (f *field) IsAggregateField() bool {
	return strings.HasSuffix(f.Name(), "Aggregate") && f.Type().IsAggregateResult()
}

func (f *field) GqlErrorf(path []interface{}, message string, args ...interface{}) *x.GqlError {
	pathCopy := make([]interface{}, len(path))
	copy(pathCopy, path)
	return &x.GqlError{
		Message:   fmt.Sprintf(message, args...),
		Locations: []x.Location{f.Location()},
		Path:      pathCopy,
	}
}

func (f *field) MaxPathLength() int {
	childMax := 0
	for _, child := range f.SelectionSet() {
		d := child.MaxPathLength()
		if d > childMax {
			childMax = d
		}
	}
	if f.Type().ListType() != nil {
		// It's f: [...], so add a space for field name and
		// a space for the index into the list
		return 2 + childMax
	}

	return 1 + childMax
}

func (f *field) PreAllocatePathSlice() []interface{} {
	return make([]interface{}, 0, f.MaxPathLength())
}

func (f *field) NullValue() []byte {
	typ := f.Type()
	if typ.ListType() != nil {
		// We could choose to set this to null.  This is our decision, not
		// anything required by the GraphQL spec.
		//
		// However, if we query, for example, for a person's friends with
		// some restrictions, and there aren't any, is that really a case to
		// set this at null and error if the list is required?  What
		// about if a person has just been added and doesn't have any friends?
		// Doesn't seem right to add null and cause error propagation.
		//
		// Seems best if we pick [], rather than null, as the list value if
		// there's nothing in the Dgraph result.
		return JsonEmptyList
	}

	if typ.Nullable() {
		return JsonNull
	}

	// this is a non-nullable field, so return a nil slice to indicate that.
	return nil
}

func (f *field) NullResponse() []byte {
	val := f.NullValue()
	if val == nil {
		// this is a non-nullable field, so return a nil slice to indicate that.
		return nil
	}

	key := []byte(f.ResponseName())

	buf := make([]byte, 0, 5+len(key)+len(val)) // 5 = 2 + 2 + 1
	buf = append(buf, '{', '"')
	buf = append(buf, key...)
	buf = append(buf, '"', ':')
	buf = append(buf, val...)
	buf = append(buf, '}')

	// finally return a JSON like: {"fieldAlias":null}
	return buf
}

func (f *field) CompleteAlias(buf *bytes.Buffer) {
	x.Check2(buf.WriteRune('"'))
	x.Check2(buf.WriteString(f.ResponseName()))
	x.Check2(buf.WriteString(`":`))
}

func (f *field) Arguments() map[string]interface{} {
	if f.arguments == nil {
		// Compute and cache the map first time this function is called for a field.
		f.arguments = f.field.ArgumentMap(f.op.vars)
		// use a deep-copy only if the request uses variables, as a variable could be shared by
		// multiple queries in a single request and internally in our code we may overwrite field
		// arguments which may result in the shared value being overwritten for all queries in a
		// request.
		if f.op.vars != nil {
			f.arguments = x.DeepCopyJsonMap(f.arguments)
		}
	}
	return f.arguments
}

func (f *field) ArgValue(name string) interface{} {
	return f.Arguments()[name]
}

func (f *field) IsArgListType(name string) bool {
	arg := f.field.Arguments.ForName(name)
	if arg == nil {
		return false
	}

	return arg.Value.ExpectedType.Elem != nil
}

func (f *field) Skip() bool {
	dir := f.field.Directives.ForName("skip")
	if dir == nil {
		return false
	}
	return dir.ArgumentMap(f.op.vars)["if"].(bool)
}

func (f *field) Include() bool {
	dir := f.field.Directives.ForName("include")
	if dir == nil {
		return true
	}
	return dir.ArgumentMap(f.op.vars)["if"].(bool)
}

func (f *field) SkipField(dgraphTypes []string, seenField map[string]bool) bool {
	if f.Skip() || !f.Include() {
		return true
	}
	// If typ is an abstract type, and typename is a concrete type, then we ignore fields which
	// aren't part of that concrete type. This would happen when multiple fragments (belonging
	// to different concrete types) are requested within a query for an abstract type.
	if !f.IncludeAbstractField(dgraphTypes) {
		return true
	}
	// if the field has already been seen at the current level, then we need to skip it.
	// Otherwise, mark it seen.
	if seenField[f.ResponseName()] {
		return true
	}
	seenField[f.ResponseName()] = true
	return false
}

func (f *field) Cascade() []string {
	dir := f.field.Directives.ForName(cascadeDirective)
	if dir == nil {
		return nil
	}
	arg := dir.Arguments.ForName(cascadeArg)
	if arg == nil || arg.Value == nil || len(arg.Value.Children) == 0 {
		return []string{"__all__"}
	}
	fields := make([]string, 0, len(arg.Value.Children))
	typ := f.Type()
	idField := typ.IDField()

	for _, child := range arg.Value.Children {
		if idField != nil && idField.Name() == child.Value.Raw {
			fields = append(fields, "uid")
		} else {
			fields = append(fields, typ.DgraphPredicate(child.Value.Raw))
		}

	}
	return fields
}

func toRequiredFieldDefs(requiredFieldNames map[string]bool, sibling *field) map[string]FieldDefinition {
	res := make(map[string]FieldDefinition, len(requiredFieldNames))
	parentType := &astType{
		typ:             &ast.Type{NamedType: sibling.field.ObjectDefinition.Name},
		inSchema:        sibling.op.inSchema,
		dgraphPredicate: sibling.op.inSchema.dgraphPredicate,
	}
	for rfName := range requiredFieldNames {
		fieldDef := parentType.Field(rfName)
		res[fieldDef.DgraphAlias()] = fieldDef
	}
	return res
}

func (f *field) CustomRequiredFields() map[string]FieldDefinition {
	custom := f.op.inSchema.customDirectives[f.GetObjectName()][f.Name()]
	if custom == nil {
		return nil
	}

	httpArg := custom.Arguments.ForName(httpArg)
	if httpArg == nil {
		return nil
	}

	var rf map[string]bool
	bodyArg := httpArg.Value.Children.ForName(httpBody)
	graphqlArg := httpArg.Value.Children.ForName(httpGraphql)
	if bodyArg != nil {
		bodyTemplate := bodyArg.Raw
		_, rf, _ = parseBodyTemplate(bodyTemplate, graphqlArg == nil)
	}

	if rf == nil {
		rf = make(map[string]bool)
	}
	rawURL := httpArg.Value.Children.ForName(httpUrl).Raw
	// Error here should be nil as we should have parsed and validated the URL
	// already.
	u, _ := url.Parse(rawURL)
	// Parse variables from the path and query params.
	elems := strings.Split(u.Path, "/")
	for _, elem := range elems {
		if strings.HasPrefix(elem, "$") {
			rf[elem[1:]] = true
		}
	}
	for k := range u.Query() {
		val := u.Query().Get(k)
		if strings.HasPrefix(val, "$") {
			rf[val[1:]] = true
		}
	}

	if graphqlArg == nil {
		return toRequiredFieldDefs(rf, f)
	}
	modeVal := SINGLE
	modeArg := httpArg.Value.Children.ForName(mode)
	if modeArg != nil {
		modeVal = modeArg.Raw
	}

	if modeVal == SINGLE {
		// For BATCH mode, required args would have been parsed from the body above.
		var err error
		rf, err = parseRequiredArgsFromGQLRequest(graphqlArg.Raw)
		// This should not be returning an error since we should have validated this during schema
		// update.
		if err != nil {
			return nil
		}
	}
	return toRequiredFieldDefs(rf, f)
}

func (f *field) IsCustomHTTP() bool {
	custom := f.op.inSchema.customDirectives[f.GetObjectName()][f.Name()]
	if custom == nil {
		return false
	}

	return custom.Arguments.ForName(httpArg) != nil
}

func (f *field) HasCustomHTTPChild() bool {
	// let's see if we have already calculated whether this field has any custom http children
	if f.hasCustomHTTPChild != nil {
		return *(f.hasCustomHTTPChild)
	}
	// otherwise, we need to find out whether any descendents of this field have custom http
	selSet := f.SelectionSet()
	// this is a scalar field, so it can't even have a child => return false
	if len(selSet) == 0 {
		return false
	}
	// lets find if any direct child of this field has a @custom on it
	for _, fld := range selSet {
		if f.op.inSchema.customDirectives[fld.GetObjectName()][fld.Name()] != nil {
			f.hasCustomHTTPChild = &trueVal
			return true
		}
	}
	// if none of the direct child of this field have a @custom,
	// then lets see if any further descendents have @custom.
	for _, fld := range selSet {
		if fld.HasCustomHTTPChild() {
			f.hasCustomHTTPChild = &trueVal
			return true
		}
	}
	// if none of the descendents of this field have a @custom, return false
	f.hasCustomHTTPChild = &falseVal
	return false
}

func (f *field) HasLambdaDirective() bool {
	return f.op.inSchema.lambdaDirectives[f.GetObjectName()][f.Name()]
}

func (f *field) XIDArg() string {
	xidArgName := ""
	passwordField := f.Type().PasswordField()

	args := f.field.Definition.Arguments
	if len(f.field.Definition.Arguments) == 0 {
		// For acl endpoints like getCurrentUser which redirects to getUser resolver, the field
		// definition doesn't change and hence we can't find the arguments for getUser. As a
		// fallback, we get the args from the query field arguments in that case.
		args = f.op.inSchema.schema.Query.Fields.ForName(f.Name()).Arguments
	}

	for _, arg := range args {
		if arg.Type.Name() != IDType && (passwordField == nil ||
			arg.Name != passwordField.Name()) {
			xidArgName = arg.Name
		}
	}
	return f.Type().DgraphPredicate(xidArgName)
}

func (f *field) IDArgValue() (xid *string, uid uint64, err error) {
	idField := f.Type().IDField()
	passwordField := f.Type().PasswordField()
	xidArgName := ""
	// This method is only called for Get queries and check. These queries can accept ID, XID
	// or Password. Therefore the non ID and Password field is an XID.
	// TODO maybe there is a better way to do this.
	for _, arg := range f.field.Arguments {
		if (idField == nil || arg.Name != idField.Name()) &&
			(passwordField == nil || arg.Name != passwordField.Name()) {
			xidArgName = arg.Name
		}
	}
	if xidArgName != "" {
		var ok bool
		var xidArgVal string
		switch v := f.ArgValue(xidArgName).(type) {
		case int64:
			xidArgVal = strconv.FormatInt(v, 10)
		case float64:
			xidArgVal = strconv.FormatFloat(v, 'f', -1, 64)
		case string:
			xidArgVal = v
		default:
			pos := f.field.GetPosition()
			if !ok {
				err = x.GqlErrorf("Argument (%s) of %s was not able to be parsed as a string",
					xidArgName, f.Name()).WithLocations(x.Location{Line: pos.Line, Column: pos.Column})
				return
			}
		}

		xid = &xidArgVal
	}

	if idField == nil {
		return
	}

	idArg := f.ArgValue(idField.Name())
	if idArg != nil {
		id, ok := idArg.(string)
		var ierr error
		uid, ierr = strconv.ParseUint(id, 0, 64)

		if !ok || ierr != nil {
			pos := f.field.GetPosition()
			err = x.GqlErrorf("ID argument (%s) of %s was not able to be parsed", id, f.Name()).
				WithLocations(x.Location{Line: pos.Line, Column: pos.Column})
			return
		}
	}

	return
}

func (q *query) BuildType(typeName string) Type {
	t := &ast.Type{}
	t.NamedType = typeName
	return &astType{
		typ:             t,
		inSchema:        q.op.inSchema,
		dgraphPredicate: q.op.inSchema.dgraphPredicate,
	}
}

func (f *field) Type() Type {
	var t *ast.Type
	if f.field != nil && f.field.Definition != nil {
		t = f.field.Definition.Type
	} else {
		// If f is a field that isn't defined in the schema, then it would have nil definition.
		// This can happen in case if the incoming request contains a query/mutation that isn't
		// defined in the schema being served. Resolving such a query would report that no
		// suitable resolver was found.
		// TODO: Ideally, this case shouldn't happen as the query isn't defined in the schema,
		// so it should be rejected by query validation itself. But, somehow that is not happening.

		// In this case we are returning a nullable type named "__Undefined__" from here, instead
		// of returning nil, so that the rest of the code can continue to work. The type is
		// nullable so that if the request contained other valid queries, they should still get a
		// data response.
		t = &ast.Type{NamedType: "__Undefined__", NonNull: false}
	}

	return &astType{
		typ:             t,
		inSchema:        f.op.inSchema,
		dgraphPredicate: f.op.inSchema.dgraphPredicate,
	}
}

func isAbstractKind(kind ast.DefinitionKind) bool {
	return kind == ast.Interface || kind == ast.Union
}

func (f *field) AbstractType() bool {
	return isAbstractKind(f.op.inSchema.schema.Types[f.field.Definition.Type.Name()].Kind)
}

func (f *field) GetObjectName() string {
	return f.field.ObjectDefinition.Name
}

func (t *astType) IsInbuiltOrEnumType() bool {
	_, ok := inbuiltTypeToDgraph[t.Name()]
	return ok || (t.inSchema.schema.Types[t.Name()].Kind == ast.Enum)
}

func getCustomHTTPConfig(f *field, isQueryOrMutation bool) (*FieldHTTPConfig, error) {
	custom := f.op.inSchema.customDirectives[f.GetObjectName()][f.Name()]
	httpArg := custom.Arguments.ForName(httpArg)
	fconf := &FieldHTTPConfig{
		URL:    httpArg.Value.Children.ForName(httpUrl).Raw,
		Method: httpArg.Value.Children.ForName(httpMethod).Raw,
	}

	fconf.Mode = SINGLE
	op := httpArg.Value.Children.ForName(mode)
	if op != nil {
		fconf.Mode = op.Raw
	}

	// both body and graphql can't be present together
	bodyArg := httpArg.Value.Children.ForName(httpBody)
	graphqlArg := httpArg.Value.Children.ForName(httpGraphql)
	var bodyTemplate string
	if bodyArg != nil {
		bodyTemplate = bodyArg.Raw
	} else if graphqlArg != nil {
		bodyTemplate = `{ query: $query, variables: $variables }`
	}
	// bodyTemplate will be empty if there was no body or graphql, like the case of a simple GET req
	if bodyTemplate != "" {
		bt, _, err := parseBodyTemplate(bodyTemplate, true)
		if err != nil {
			return nil, err
		}
		fconf.Template = bt
	}

	fconf.ForwardHeaders = http.Header{}
	// set application/json as the default Content-Type
	fconf.ForwardHeaders.Set("Content-Type", "application/json")
	secretHeaders := httpArg.Value.Children.ForName("secretHeaders")
	if secretHeaders != nil {
		hc.RLock()
		for _, h := range secretHeaders.Children {
			key := strings.Split(h.Value.Raw, ":")
			if len(key) == 1 {
				key = []string{h.Value.Raw, h.Value.Raw}
			}
			val := string(hc.secrets[key[1]])
			fconf.ForwardHeaders.Set(key[0], val)
		}
		hc.RUnlock()
	}

	forwardHeaders := httpArg.Value.Children.ForName("forwardHeaders")
	if forwardHeaders != nil {
		for _, h := range forwardHeaders.Children {
			key := strings.Split(h.Value.Raw, ":")
			if len(key) == 1 {
				key = []string{h.Value.Raw, h.Value.Raw}
			}
			reqHeaderVal := f.op.header.Get(key[1])
			fconf.ForwardHeaders.Set(key[0], reqHeaderVal)
		}
	}

	if graphqlArg != nil {
		queryDoc, gqlErr := parser.ParseQuery(&ast.Source{Input: graphqlArg.Raw})
		if gqlErr != nil {
			return nil, gqlErr
		}
		// queryDoc will always have only one operation with only one field
		qfield := queryDoc.Operations[0].SelectionSet[0].(*ast.Field)
		if fconf.Mode == BATCH {
			fconf.GraphqlBatchModeArgument = queryDoc.Operations[0].VariableDefinitions[0].Variable
		}
		fconf.RemoteGqlQueryName = qfield.Name
		buf := &bytes.Buffer{}
		buildGraphqlRequestFields(buf, f.field)
		remoteQuery := graphqlArg.Raw
		remoteQuery = remoteQuery[:strings.LastIndex(remoteQuery, "}")]
		remoteQuery = fmt.Sprintf("%s%s}", remoteQuery, buf.String())
		fconf.RemoteGqlQuery = remoteQuery
	}

	// if it is a query or mutation, substitute the vars in URL and Body here itself
	if isQueryOrMutation {
		var err error
		argMap := f.field.ArgumentMap(f.op.vars)
		var bodyVars map[string]interface{}
		// url params can exist only with body, and not with graphql
		if graphqlArg == nil {
			fconf.URL, err = SubstituteVarsInURL(fconf.URL, argMap)
			if err != nil {
				return nil, errors.Wrapf(err, "while substituting vars in URL")
			}
			bodyVars = argMap
		} else {
			bodyVars = make(map[string]interface{})
			bodyVars["query"] = fconf.RemoteGqlQuery
			bodyVars["variables"] = argMap
		}
		fconf.Template = SubstituteVarsInBody(fconf.Template, bodyVars)
	}
	return fconf, nil
}

func (f *field) CustomHTTPConfig() (*FieldHTTPConfig, error) {
	return getCustomHTTPConfig(f, false)
}

func (f *field) EnumValues() []string {
	typ := f.Type()
	def := f.op.inSchema.schema.Types[typ.Name()]
	res := make([]string, 0, len(def.EnumValues))
	for _, e := range def.EnumValues {
		res = append(res, e.Name)
	}
	return res
}

func (f *field) SelectionSet() (flds []Field) {
	for _, s := range f.field.SelectionSet {
		if fld, ok := s.(*ast.Field); ok {
			flds = append(flds, &field{
				field: fld,
				op:    f.op,
			})
		}
	}

	return
}

func (f *field) Location() x.Location {
	return x.Location{
		Line:   f.field.Position.Line,
		Column: f.field.Position.Column}
}

func (f *field) Operation() Operation {
	return f.op
}

func (f *field) DgraphPredicate() string {
	return f.op.inSchema.dgraphPredicate[f.field.ObjectDefinition.Name][f.Name()]
}

func (f *field) TypeName(dgraphTypes []string) string {
	for _, typ := range dgraphTypes {
		for _, origTyp := range f.op.inSchema.typeNameAst[typ] {
			if origTyp.Kind != ast.Object {
				continue
			}
			return origTyp.Name
		}

	}
	return f.GetObjectName()
}

func (f *field) IncludeAbstractField(dgraphTypes []string) bool {
	if len(dgraphTypes) == 0 {
		// dgraph.type is returned only for fields on abstract types, so if there is no dgraph.type
		// information, then it means this ia a field on a concrete object type
		return true
	}
	// Given a list of dgraph types, we query the schema and find the one which is an ast.Object
	// and not an Interface object.
	for _, typ := range dgraphTypes {
		for _, origTyp := range f.op.inSchema.typeNameAst[typ] {
			if origTyp.Kind == ast.Object {
				// For fields coming from fragments inside an abstract type, there are two cases:
				// * If the field is from an interface implemented by this object, and was fetched
				//	 not because of a fragment on this object, but because of a fragment on some
				//	 other object, then we don't need to include it.
				// * If the field was fetched because of a fragment on an interface, and that
				//	 interface is not one of the interfaces implemented by this object, then we
				//	 don't need to include it.
				fragType, ok := f.op.interfaceImplFragFields[f.field]
				if ok && fragType != origTyp.Name && !x.HasString(origTyp.Interfaces, fragType) {
					return false
				}

				// We include the field in response only if any of the following conditions hold:
				// * Field is __typename
				// * The field is of ID type: As ID maps to uid in dgraph, so it is not stored as an
				//	 edge, hence does not appear in f.op.inSchema.dgraphPredicate map. So, always
				//	 include the queried field if it is of ID type.
				// * If the field exists in the map corresponding to the object type
				_, ok = f.op.inSchema.dgraphPredicate[origTyp.Name][f.Name()]
				return ok || f.Type().Name() == IDType || f.Name() == Typename
			}
		}

	}
	return false
}

func (q *query) IsAuthQuery() bool {
	return (*field)(q).field.Arguments.ForName("dgraph.uid") != nil
}

func (q *query) IsAggregateField() bool {
	return (*field)(q).IsAggregateField()
}

func (q *query) GqlErrorf(path []interface{}, message string, args ...interface{}) *x.GqlError {
	return (*field)(q).GqlErrorf(path, message, args...)
}

func (q *query) MaxPathLength() int {
	return (*field)(q).MaxPathLength()
}

func (q *query) PreAllocatePathSlice() []interface{} {
	return (*field)(q).PreAllocatePathSlice()
}

func (q *query) NullValue() []byte {
	return (*field)(q).NullValue()
}

func (q *query) NullResponse() []byte {
	return (*field)(q).NullResponse()
}

func (q *query) CompleteAlias(buf *bytes.Buffer) {
	(*field)(q).CompleteAlias(buf)
}

func (q *query) AuthFor(typ Type, jwtVars map[string]interface{}) Query {
	// copy the template, so that multiple queries can run rewriting for the rule.
	return &query{
		field: (*field)(q).field,
		op: &operation{op: q.op.op,
			query:    q.op.query,
			doc:      q.op.doc,
			inSchema: typ.(*astType).inSchema,
			vars:     jwtVars,
		},
		sel: q.sel}
}

func (q *query) Rename(newName string) {
	q.field.Name = newName
}

func (q *query) Name() string {
	return (*field)(q).Name()
}

func (q *query) Alias() string {
	return (*field)(q).Alias()
}

func (q *query) DgraphAlias() string {
	return q.Name()
}

func (q *query) SetArgTo(arg string, val interface{}) {
	(*field)(q).SetArgTo(arg, val)
}

func (q *query) Arguments() map[string]interface{} {
	return (*field)(q).Arguments()
}

func (q *query) ArgValue(name string) interface{} {
	return (*field)(q).ArgValue(name)
}

func (q *query) IsArgListType(name string) bool {
	return (*field)(q).IsArgListType(name)
}

func (q *query) Skip() bool {
	return false
}

func (q *query) Include() bool {
	return true
}

func (q *query) SkipField(dgraphTypes []string, seenField map[string]bool) bool {
	return (*field)(q).SkipField(dgraphTypes, seenField)
}

func (q *query) Cascade() []string {
	return (*field)(q).Cascade()
}

func (q *query) CustomRequiredFields() map[string]FieldDefinition {
	return (*field)(q).CustomRequiredFields()
}

func (q *query) IsCustomHTTP() bool {
	return (*field)(q).IsCustomHTTP()
}

func (q *query) HasCustomHTTPChild() bool {
	return (*field)(q).HasCustomHTTPChild()
}

func (q *query) HasLambdaDirective() bool {
	return (*field)(q).HasLambdaDirective()
}

func (q *query) IDArgValue() (*string, uint64, error) {
	return (*field)(q).IDArgValue()
}

func (q *query) XIDArg() string {
	return (*field)(q).XIDArg()
}

func (q *query) Type() Type {
	return (*field)(q).Type()
}

func (q *query) SelectionSet() []Field {
	return (*field)(q).SelectionSet()
}

func (q *query) Location() x.Location {
	return (*field)(q).Location()
}

func (q *query) ResponseName() string {
	return (*field)(q).ResponseName()
}

func (q *query) GetObjectName() string {
	return q.field.ObjectDefinition.Name
}

func (q *query) CustomHTTPConfig() (*FieldHTTPConfig, error) {
	return getCustomHTTPConfig((*field)(q), true)
}

func (q *query) EnumValues() []string {
	return nil
}

func (q *query) KeyField(typeName string) (string, bool, error) {
	typ := q.op.inSchema.schema.Types[typeName]
	if typ == nil {
		return "", false, fmt.Errorf("Type %s not found in the schema", typeName)
	}
	keyDir := typ.Directives.ForName(apolloKeyDirective)
	if keyDir == nil {
		return "", false, fmt.Errorf("Type %s  doesn't have a key Directive", typeName)
	}
	fldName := keyDir.Arguments[0].Value.Raw
	fldType := typ.Fields.ForName(fldName).Type
	return fldName, fldType.Name() == IDType, nil
}

func (m *mutation) ConstructedFor() Type {
	return (*field)(m).ConstructedFor()
}

// In case the field f is of type <Type>Aggregate, the Type is retunred.
// In all other case the function returns the type of field f.
func (f *field) ConstructedFor() Type {
	if !f.IsAggregateField() {
		return f.Type()
	}

	// f has type of the form <SomeTypeName>AggregateResult
	fieldName := f.Type().Name()
	typeName := fieldName[:len(fieldName)-15]
	return &astType{
		typ: &ast.Type{
			NamedType: typeName,
		},
		inSchema:        f.op.inSchema,
		dgraphPredicate: f.op.inSchema.dgraphPredicate,
	}
}

func (q *query) ConstructedFor() Type {
	if q.QueryType() != AggregateQuery {
		return q.Type()
	}
	// Its of type AggregateQuery
	fieldName := q.Type().Name()
	typeName := fieldName[:len(fieldName)-15]
	return &astType{
		typ: &ast.Type{
			NamedType: typeName,
		},
		inSchema:        q.op.inSchema,
		dgraphPredicate: q.op.inSchema.dgraphPredicate,
	}
}

func (m *mutation) ConstructedForDgraphPredicate() string {
	return (*field)(m).ConstructedForDgraphPredicate()
}

func (q *query) ConstructedForDgraphPredicate() string {
	return (*field)(q).ConstructedForDgraphPredicate()
}

// In case, the field f is of type <Type>Aggregate it returns dgraph predicate of the Type.
// In all other cases it returns dgraph predicate of the field.
func (f *field) ConstructedForDgraphPredicate() string {
	if !f.IsAggregateField() {
		return f.DgraphPredicate()
	}
	// Remove last 9 characters of the field name.
	// Eg. to get "FieldName" from "FieldNameAggregate"
	fldName := f.Name()
	return f.op.inSchema.dgraphPredicate[f.field.ObjectDefinition.Name][fldName[:len(fldName)-9]]
}

func (m *mutation) DgraphPredicateForAggregateField() string {
	return (*field)(m).DgraphPredicateForAggregateField()
}

func (q *query) DgraphPredicateForAggregateField() string {
	return (*field)(q).DgraphPredicateForAggregateField()
}

// In case, the field f is of name <Name>Max / <Name>Min / <Name>Sum / <Name>Avg ,
// it returns corresponding dgraph predicate name.
// In all other cases it returns dgraph predicate of the field.
func (f *field) DgraphPredicateForAggregateField() string {
	aggregateFunctions := []string{"Max", "Min", "Sum", "Avg"}

	fldName := f.Name()
	var isAggregateFunction bool = false
	for _, function := range aggregateFunctions {
		if strings.HasSuffix(fldName, function) {
			isAggregateFunction = true
		}
	}
	if !isAggregateFunction {
		return f.DgraphPredicate()
	}
	// aggregateResultTypeName contains name of the type in which the aggregate field is defined,
	// it will be of the form <Type>AggregateResult
	// we need to obtain the type name from <Type> from <Type>AggregateResult
	aggregateResultTypeName := f.field.ObjectDefinition.Name

	// If aggregateResultTypeName is found to not end with AggregateResult, just return DgraphPredicate()
	if !strings.HasSuffix(aggregateResultTypeName, "AggregateResult") {
		// This is an extra precaution and ideally, the code should not reach over here.
		return f.DgraphPredicate()
	}
	mainTypeName := aggregateResultTypeName[:len(aggregateResultTypeName)-15]
	// Remove last 3 characters of the field name.
	// Eg. to get "FieldName" from "FieldNameMax"
	// As all Aggregate functions are of length 3, removing last 3 characters from fldName
	return f.op.inSchema.dgraphPredicate[mainTypeName][fldName[:len(fldName)-3]]
}

func (q *query) QueryType() QueryType {
	return queryType(q.Name(), q.op.inSchema.customDirectives["Query"][q.Name()])
}

func (q *query) DQLQuery() string {
	if customDir := q.op.inSchema.customDirectives["Query"][q.Name()]; customDir != nil {
		if dqlArgument := customDir.Arguments.ForName(dqlArg); dqlArgument != nil {
			return dqlArgument.Value.Raw
		}
	}
	return ""
}

func queryType(name string, custom *ast.Directive) QueryType {
	switch {
	case custom != nil:
		if custom.Arguments.ForName(dqlArg) != nil {
			return DQLQuery
		}
		return HTTPQuery
	case name == "_entities":
		return EntitiesQuery
	case strings.HasPrefix(name, "get"):
		return GetQuery
	case name == "__schema" || name == "__type" || name == "__typename":
		return SchemaQuery
	case strings.HasPrefix(name, "query"):
		return FilterQuery
	case strings.HasPrefix(name, "check"):
		return PasswordQuery
	case strings.HasPrefix(name, "aggregate"):
		return AggregateQuery
	default:
		return NotSupportedQuery
	}
}

func (q *query) Operation() Operation {
	return (*field)(q).Operation()
}

func (q *query) DgraphPredicate() string {
	return (*field)(q).DgraphPredicate()
}

func (q *query) AbstractType() bool {
	return (*field)(q).AbstractType()
}

func (q *query) TypeName(dgraphTypes []string) string {
	return (*field)(q).TypeName(dgraphTypes)
}

func (q *query) IncludeAbstractField(dgraphTypes []string) bool {
	return (*field)(q).IncludeAbstractField(dgraphTypes)
}

func (m *mutation) Name() string {
	return (*field)(m).Name()
}

func (m *mutation) Alias() string {
	return (*field)(m).Alias()
}

func (m *mutation) DgraphAlias() string {
	return m.Name()
}

func (m *mutation) SetArgTo(arg string, val interface{}) {
	(*field)(m).SetArgTo(arg, val)
}

func (m *mutation) IsArgListType(name string) bool {
	return (*field)(m).IsArgListType(name)
}

func (m *mutation) Arguments() map[string]interface{} {
	return (*field)(m).Arguments()
}

func (m *mutation) ArgValue(name string) interface{} {
	return (*field)(m).ArgValue(name)
}

func (m *mutation) Skip() bool {
	return false
}

func (m *mutation) Include() bool {
	return true
}

func (m *mutation) SkipField(dgraphTypes []string, seenField map[string]bool) bool {
	return (*field)(m).SkipField(dgraphTypes, seenField)
}

func (m *mutation) Cascade() []string {
	return (*field)(m).Cascade()
}

func (m *mutation) CustomRequiredFields() map[string]FieldDefinition {
	return (*field)(m).CustomRequiredFields()
}

func (m *mutation) IsCustomHTTP() bool {
	return (*field)(m).IsCustomHTTP()
}

func (m *mutation) HasCustomHTTPChild() bool {
	return (*field)(m).HasCustomHTTPChild()
}

func (m *mutation) HasLambdaDirective() bool {
	return (*field)(m).HasLambdaDirective()
}

func (m *mutation) Type() Type {
	return (*field)(m).Type()
}

func (m *mutation) AbstractType() bool {
	return (*field)(m).AbstractType()
}

func (m *mutation) XIDArg() string {
	return (*field)(m).XIDArg()
}

func (m *mutation) IDArgValue() (*string, uint64, error) {
	return (*field)(m).IDArgValue()
}

func (m *mutation) SelectionSet() []Field {
	return (*field)(m).SelectionSet()
}

func (m *mutation) QueryField() Field {
	for _, f := range m.SelectionSet() {
		if f.Name() == NumUid || f.Name() == Typename || f.Name() == Msg {
			continue
		}
		// if @cascade was given on mutation itself, then it should get applied for the query which
		// gets executed to fetch the results of that mutation, so propagating it to the QueryField.
		if len(m.Cascade()) != 0 && len(f.Cascade()) == 0 {
			field := f.(*field).field
			field.Directives = append(field.Directives, &ast.Directive{Name: cascadeDirective})
		}
		return f
	}
	return nil
}

func (m *mutation) NumUidsField() Field {
	for _, f := range m.SelectionSet() {
		if f.Name() == NumUid {
			return f
		}
	}
	return nil
}

func (m *mutation) Location() x.Location {
	return (*field)(m).Location()
}

func (m *mutation) ResponseName() string {
	return (*field)(m).ResponseName()
}

// MutatedType returns the underlying type that gets mutated by m.
//
// It's not the same as the response type of m because mutations don't directly
// return what they mutate.  Mutations return a payload package that includes
// the actual node mutated as a field.
func (m *mutation) MutatedType() Type {
	// ATM there's a single field in the mutation payload.
	return m.op.inSchema.mutatedType[m.Name()]
}

func (m *mutation) CustomHTTPConfig() (*FieldHTTPConfig, error) {
	return getCustomHTTPConfig((*field)(m), true)
}

func (m *mutation) EnumValues() []string {
	return nil
}

func (m *mutation) GetObjectName() string {
	return m.field.ObjectDefinition.Name
}

func (m *mutation) MutationType() MutationType {
	return mutationType(m.Name(), m.op.inSchema.customDirectives["Mutation"][m.Name()])
}

func mutationType(name string, custom *ast.Directive) MutationType {
	switch {
	case custom != nil:
		return HTTPMutation
	case strings.HasPrefix(name, "add"):
		return AddMutation
	case strings.HasPrefix(name, "update"):
		return UpdateMutation
	case strings.HasPrefix(name, "delete"):
		return DeleteMutation
	default:
		return NotSupportedMutation
	}
}

func (m *mutation) Operation() Operation {
	return (*field)(m).Operation()
}

func (m *mutation) DgraphPredicate() string {
	return (*field)(m).DgraphPredicate()
}

func (m *mutation) TypeName(dgraphTypes []string) string {
	return (*field)(m).TypeName(dgraphTypes)
}

func (m *mutation) IncludeAbstractField(dgraphTypes []string) bool {
	return (*field)(m).IncludeAbstractField(dgraphTypes)
}

func (m *mutation) IsAuthQuery() bool {
	return (*field)(m).field.Arguments.ForName("dgraph.uid") != nil
}

func (m *mutation) IsAggregateField() bool {
	return (*field)(m).IsAggregateField()
}

func (m *mutation) GqlErrorf(path []interface{}, message string, args ...interface{}) *x.GqlError {
	return (*field)(m).GqlErrorf(path, message, args...)
}

func (m *mutation) MaxPathLength() int {
	return (*field)(m).MaxPathLength()
}

func (m *mutation) PreAllocatePathSlice() []interface{} {
	return (*field)(m).PreAllocatePathSlice()
}

func (m *mutation) NullValue() []byte {
	return (*field)(m).NullValue()
}

func (m *mutation) NullResponse() []byte {
	return (*field)(m).NullResponse()
}

func (m *mutation) CompleteAlias(buf *bytes.Buffer) {
	(*field)(m).CompleteAlias(buf)
}

func (t *astType) AuthRules() *TypeAuth {
	return t.inSchema.authRules[t.DgraphName()]
}

func (t *astType) IsGeo() bool {
	return t.Name() == "Point" || t.Name() == "Polygon" || t.Name() == "MultiPolygon"
}

func (t *astType) IsAggregateResult() bool {
	return strings.HasSuffix(t.Name(), "AggregateResult")
}

func (t *astType) Field(name string) FieldDefinition {
	return &fieldDefinition{
		// this ForName lookup is a loop in the underlying schema :-(
		fieldDef:        t.inSchema.schema.Types[t.Name()].Fields.ForName(name),
		inSchema:        t.inSchema,
		dgraphPredicate: t.dgraphPredicate,
		parentType:      t,
	}
}

func (t *astType) Fields() []FieldDefinition {
	var result []FieldDefinition

	for _, fld := range t.inSchema.schema.Types[t.Name()].Fields {
		result = append(result,
			&fieldDefinition{
				fieldDef:        fld,
				inSchema:        t.inSchema,
				dgraphPredicate: t.dgraphPredicate,
				parentType:      t,
			})
	}

	return result
}

func (fd *fieldDefinition) Name() string {
	return fd.fieldDef.Name
}

func (fd *fieldDefinition) DgraphAlias() string {
	return fd.parentType.Name() + "." + fd.fieldDef.Name
}

func (fd *fieldDefinition) DgraphPredicate() string {
	return fd.dgraphPredicate[fd.parentType.Name()][fd.Name()]
}

func (fd *fieldDefinition) IsID() bool {
	return isID(fd.fieldDef)
}

func (fd *fieldDefinition) HasIDDirective() bool {
	if fd.fieldDef == nil {
		return false
	}
	return hasIDDirective(fd.fieldDef)
}

func hasIDDirective(fd *ast.FieldDefinition) bool {
	id := fd.Directives.ForName("id")
	return id != nil
}

func isID(fd *ast.FieldDefinition) bool {
	return fd.Type.Name() == "ID"
}

func (fd *fieldDefinition) Type() Type {
	return &astType{
		typ:             fd.fieldDef.Type,
		inSchema:        fd.inSchema,
		dgraphPredicate: fd.dgraphPredicate,
	}
}

func (fd *fieldDefinition) ParentType() Type {
	return fd.parentType
}

func (fd *fieldDefinition) Inverse() FieldDefinition {

	invDirective := fd.fieldDef.Directives.ForName(inverseDirective)
	if invDirective == nil {
		return nil
	}

	invFieldArg := invDirective.Arguments.ForName(inverseArg)
	if invFieldArg == nil {
		return nil // really not possible
	}

	typeWrapper := fd.Type()
	// typ must exist if the schema passed GQL validation
	typ := fd.inSchema.schema.Types[typeWrapper.Name()]

	// fld must exist if the schema passed our validation
	fld := typ.Fields.ForName(invFieldArg.Value.Raw)

	return &fieldDefinition{
		fieldDef:        fld,
		inSchema:        fd.inSchema,
		dgraphPredicate: fd.dgraphPredicate,
		parentType:      typeWrapper,
	}
}

func (fd *fieldDefinition) WithMemberType(memberType string) FieldDefinition {
	// just need to return a copy of this fieldDefinition with type set to memberType
	return &fieldDefinition{
		fieldDef: &ast.FieldDefinition{
			Name:         fd.fieldDef.Name,
			Arguments:    fd.fieldDef.Arguments,
			DefaultValue: fd.fieldDef.DefaultValue,
			Type:         &ast.Type{NamedType: memberType},
			Directives:   fd.fieldDef.Directives,
			Position:     fd.fieldDef.Position,
		},
		inSchema:        fd.inSchema,
		dgraphPredicate: fd.dgraphPredicate,
		parentType:      fd.parentType,
	}
}

// ForwardEdge gets the field definition for a forward edge if this field is a reverse edge
// i.e. if it has a dgraph directive like
// @dgraph(name: "~movies")
func (fd *fieldDefinition) ForwardEdge() FieldDefinition {
	dd := fd.fieldDef.Directives.ForName(dgraphDirective)
	if dd == nil {
		return nil
	}

	arg := dd.Arguments.ForName(dgraphPredArg)
	if arg == nil {
		return nil // really not possible
	}
	name := arg.Value.Raw

	if !strings.HasPrefix(name, "~") && !strings.HasPrefix(name, "<~") {
		return nil
	}

	fedge := strings.Trim(name, "<~>")
	typeWrapper := fd.Type()
	// typ must exist if the schema passed GQL validation
	typ := fd.inSchema.schema.Types[typeWrapper.Name()]

	var fld *ast.FieldDefinition
	// Have to range through all the fields and find the correct forward edge. This would be
	// expensive and should ideally be cached on schema update.
	for _, field := range typ.Fields {
		dir := field.Directives.ForName(dgraphDirective)
		if dir == nil {
			continue
		}
		predArg := dir.Arguments.ForName(dgraphPredArg)
		if predArg == nil || predArg.Value.Raw == "" {
			continue
		}
		if predArg.Value.Raw == fedge {
			fld = field
			break
		}
	}

	return &fieldDefinition{
		fieldDef:        fld,
		inSchema:        fd.inSchema,
		dgraphPredicate: fd.dgraphPredicate,
		parentType:      typeWrapper,
	}
}

func (t *astType) Name() string {
	if t.typ.NamedType == "" {
		return t.typ.Elem.NamedType
	}
	return t.typ.NamedType
}

func (t *astType) DgraphName() string {
	typeDef := t.inSchema.schema.Types[t.typ.Name()]
	name := typeName(typeDef)
	if name != "" {
		return name
	}
	return t.Name()
}

func (t *astType) Nullable() bool {
	return !t.typ.NonNull
}

func (t *astType) IsInterface() bool {
	return t.inSchema.schema.Types[t.typ.Name()].Kind == ast.Interface
}

func (t *astType) IsUnion() bool {
	return t.inSchema.schema.Types[t.typ.Name()].Kind == ast.Union
}

func (t *astType) UnionMembers(memberTypesList []interface{}) []Type {
	var memberTypes []Type
	if (memberTypesList) == nil {
		// if no specific members were requested, find out all the members of this union
		for _, typName := range t.inSchema.schema.Types[t.typ.Name()].Types {
			memberTypes = append(memberTypes, &astType{
				typ:             &ast.Type{NamedType: typName},
				inSchema:        t.inSchema,
				dgraphPredicate: t.dgraphPredicate,
			})
		}
	} else {
		// else return wrapper for only the members which were requested
		for _, typName := range memberTypesList {
			memberTypes = append(memberTypes, &astType{
				typ:             &ast.Type{NamedType: typName.(string)},
				inSchema:        t.inSchema,
				dgraphPredicate: t.dgraphPredicate,
			})
		}
	}
	return memberTypes
}

func (t *astType) ListType() Type {
	if t.typ == nil || t.typ.Elem == nil {
		return nil
	}
	return &astType{
		typ:             t.typ.Elem,
		inSchema:        t.inSchema,
		dgraphPredicate: t.dgraphPredicate}
}

// DgraphPredicate returns the name of the predicate in Dgraph that represents this
// type's field fld.  Mostly this will be type_name.field_name,.
func (t *astType) DgraphPredicate(fld string) string {
	return t.dgraphPredicate[t.Name()][fld]
}

func (t *astType) String() string {
	if t == nil {
		return ""
	}

	var sb strings.Builder
	// give it enough space in case it happens to be `[t.Name()!]!`
	sb.Grow(len(t.Name()) + 4)

	if t.ListType() == nil {
		x.Check2(sb.WriteString(t.Name()))
	} else {
		// There's no lists of lists, so this needn't be recursive
		x.Check2(sb.WriteRune('['))
		x.Check2(sb.WriteString(t.Name()))
		if !t.ListType().Nullable() {
			x.Check2(sb.WriteRune('!'))
		}
		x.Check2(sb.WriteRune(']'))
	}

	if !t.Nullable() {
		x.Check2(sb.WriteRune('!'))
	}

	return sb.String()
}

func (t *astType) IDField() FieldDefinition {
	def := t.inSchema.schema.Types[t.Name()]
	// If the field is of ID type but it is an external field,
	// then it is stored in Dgraph as string type with Hash index.
	// So the this field is actually not stored as ID type.
	if (def.Kind != ast.Object && def.Kind != ast.Interface) || hasExtends(def) {
		return nil
	}

	for _, fd := range def.Fields {
		if isID(fd) {
			return &fieldDefinition{
				fieldDef:   fd,
				inSchema:   t.inSchema,
				parentType: t,
			}
		}
	}

	return nil
}

func (t *astType) PasswordField() FieldDefinition {
	def := t.inSchema.schema.Types[t.Name()]
	if def.Kind != ast.Object && def.Kind != ast.Interface {
		return nil
	}

	fd := getPasswordField(def)
	if fd == nil {
		return nil
	}

	return &fieldDefinition{
		fieldDef:   fd,
		inSchema:   t.inSchema,
		parentType: t,
	}
}

func (t *astType) XIDField() FieldDefinition {
	def := t.inSchema.schema.Types[t.Name()]
	if def.Kind != ast.Object && def.Kind != ast.Interface {
		return nil
	}

	// If field is of ID type but it is an external field,
	// then it is stored in Dgraph as string type with Hash index.
	// So it should be returned as an XID Field.
	for _, fd := range def.Fields {
		if hasIDDirective(fd) || (hasExternal(fd) && isID(fd)) {
			return &fieldDefinition{
				fieldDef:   fd,
				inSchema:   t.inSchema,
				parentType: t,
			}
		}
	}

	return nil
}

// InterfaceImplHasAuthRules checks if an interface's implementation has auth rules.
func (t *astType) InterfaceImplHasAuthRules() bool {
	schema := t.inSchema.schema
	types := schema.Types
	if typ, ok := types[t.Name()]; !ok || typ.Kind != ast.Interface {
		return false
	}

	for implName, implements := range schema.Implements {
		for _, intrface := range implements {
			if intrface.Name != t.Name() {
				continue
			}
			if val, ok := t.inSchema.authRules[implName]; ok && val.Rules != nil {
				return true
			}
		}
	}
	return false
}

func (t *astType) Interfaces() []string {
	interfaces := t.inSchema.schema.Types[t.typ.Name()].Interfaces
	if len(interfaces) == 0 {
		return nil
	}

	// Look up the interface types in the schema and find their typeName which could have been
	// overwritten using @dgraph(type: ...)
	names := make([]string, 0, len(interfaces))
	for _, intr := range interfaces {
		i := t.inSchema.schema.Types[intr]
		name := intr
		if n := typeName(i); n != "" {
			name = n
		}
		names = append(names, name)
	}
	return names
}

func (t *astType) ImplementingTypes() []Type {
	objects := t.inSchema.schema.PossibleTypes[t.typ.Name()]
	if len(objects) == 0 {
		return nil
	}
	types := make([]Type, 0, len(objects))
	for _, typ := range objects {
		types = append(types, &astType{
			typ:             &ast.Type{NamedType: typ.Name},
			inSchema:        t.inSchema,
			dgraphPredicate: t.dgraphPredicate,
		})
	}
	return types
}

// CheckNonNulls checks that any non nullables in t are present in obj.
// Fields of type ID are not checked, nor is any exclusion.
//
// For our reference types for adding/linking objects, we'd like to have something like
//
// input PostRef {
// 	id: ID!
// }
//
// input PostNew {
// 	title: String!
// 	text: String
// 	author: AuthorRef!
// }
//
// and then have something like this
//
// input PostNewOrReference = PostRef | PostNew
//
// input AuthorNew {
//   ...
//   posts: [PostNewOrReference]
// }
//
// but GraphQL doesn't allow union types in input, so best we can do is
//
// input PostRef {
// 	id: ID
// 	title: String
// 	text: String
// 	author: AuthorRef
// }
//
// and then check ourselves that either there's an ID, or there's all the bits to
// satisfy a valid post.
func (t *astType) EnsureNonNulls(obj map[string]interface{}, exclusion string) error {
	for _, fld := range t.inSchema.schema.Types[t.Name()].Fields {
		if fld.Type.NonNull && !isID(fld) && fld.Name != exclusion {
			if val, ok := obj[fld.Name]; !ok || val == nil {
				return errors.Errorf(
					"type %s requires a value for field %s, but no value present",
					t.Name(), fld.Name)
			}
		}
	}
	return nil
}

func getAsPathParamValue(val interface{}) string {
	switch v := val.(type) {
	case json.RawMessage:
		var temp interface{}
		_ = Unmarshal(v, &temp) // this can't error, as it was marshalled earlier
		return getAsPathParamValue(temp)
	case string:
		return v
	case []interface{}:
		return getAsInterfaceSliceInPath(v)
	case map[string]interface{}:
		return getAsMapInPath(v)
	default:
		return fmt.Sprintf("%v", val)
	}
}

func getAsInterfaceSliceInPath(slice []interface{}) string {
	var b strings.Builder
	size := len(slice)
	for i := 0; i < size; i++ {
		b.WriteString(getAsPathParamValue(slice[i]))
		if i != size-1 {
			b.WriteString(",")
		}
	}
	return b.String()
}

func getAsMapInPath(object map[string]interface{}) string {
	var b strings.Builder
	size := len(object)
	i := 1

	keys := make([]string, 0, size)
	for k := range object {
		keys = append(keys, k)
	}
	// ensure fixed order in output
	sort.Strings(keys)

	for _, k := range keys {
		b.WriteString(k)
		b.WriteString(",")
		b.WriteString(getAsPathParamValue(object[k]))
		if i != size {
			b.WriteString(",")
		}
		i++
	}
	return b.String()
}

func setQueryParamValue(queryParams url.Values, key string, val interface{}) {
	switch v := val.(type) {
	case json.RawMessage:
		var temp interface{}
		_ = Unmarshal(v, &temp) // this can't error, as it was marshalled earlier
		setQueryParamValue(queryParams, key, temp)
	case string:
		queryParams.Add(key, v)
	case []interface{}:
		setInterfaceSliceInQuery(queryParams, key, v)
	case map[string]interface{}:
		setMapInQuery(queryParams, key, v)
	default:
		queryParams.Add(key, fmt.Sprintf("%v", val))
	}
}

func setInterfaceSliceInQuery(queryParams url.Values, key string, slice []interface{}) {
	for _, val := range slice {
		setQueryParamValue(queryParams, key, val)
	}
}

func setMapInQuery(queryParams url.Values, key string, object map[string]interface{}) {
	for k, v := range object {
		k = fmt.Sprintf("%s[%s]", key, k)
		setQueryParamValue(queryParams, k, v)
	}
}

func SubstituteVarsInURL(rawURL string, vars map[string]interface{}) (string,
	error) {
	u, err := url.Parse(rawURL)
	if err != nil {
		return "", err
	}

	// Parse variables from path params.
	elems := strings.Split(u.Path, "/")
	rawPathSegments := make([]string, len(elems))
	for idx, elem := range elems {
		if strings.HasPrefix(elem, "$") {
			// see https://swagger.io/docs/specification/serialization/ to refer how different
			// kinds of parameters get serialized when they appear in path
			elems[idx] = getAsPathParamValue(vars[elem[1:]])
			rawPathSegments[idx] = url.PathEscape(elems[idx])
		} else {
			rawPathSegments[idx] = elem
		}
	}
	// we need both of them to make sure u.String() works correctly
	u.Path = strings.Join(elems, "/")
	u.RawPath = strings.Join(rawPathSegments, "/")

	// Parse variables from query params.
	q := u.Query()
	for k := range q {
		val := q.Get(k)
		if strings.HasPrefix(val, "$") {
			qv, ok := vars[val[1:]]
			if !ok {
				q.Del(k)
				continue
			}
			if qv == nil {
				qv = ""
			}
			// this ensures that any values added for this key by us are preserved,
			// while the value with $ is removed, as that will be the first value in list
			q[k] = q[k][1:]
			// see https://swagger.io/docs/specification/serialization/ to refer how different
			// kinds of parameters get serialized when they appear in query
			setQueryParamValue(q, k, qv)
		}
	}
	u.RawQuery = q.Encode()
	return u.String(), nil
}

func parseAsGraphQLArg(bodyTemplate string) (*ast.Value, error) {
	// bodyTemplate is always formed like { k1: 3.4, k2: $var, k3: "string", ...},
	// so the `input` arg here will have an object value after parsing
	doc, err := parser.ParseQuery(&ast.Source{Input: `query { dummy(input:` + bodyTemplate + `) }`})
	if err != nil {
		return nil, err
	}
	return doc.Operations[0].SelectionSet[0].(*ast.Field).Arguments[0].Value, nil
}

func parseAsJSONTemplate(value *ast.Value, vars map[string]bool, strictJSON bool) (interface{}, error) {
	switch value.Kind {
	case ast.ObjectValue:
		m := make(map[string]interface{})
		for _, elem := range value.Children {
			elemVal, err := parseAsJSONTemplate(elem.Value, vars, strictJSON)
			if err != nil {
				return nil, err
			}
			m[elem.Name] = elemVal
		}
		return m, nil
	case ast.ListValue:
		var l []interface{}
		for _, elem := range value.Children {
			elemVal, err := parseAsJSONTemplate(elem.Value, vars, strictJSON)
			if err != nil {
				return nil, err
			}
			l = append(l, elemVal)
		}
		return l, nil
	case ast.Variable:
		vars[value.Raw] = true
		return value.String(), nil
	case ast.IntValue:
		return strconv.ParseInt(value.Raw, 10, 64)
	case ast.FloatValue:
		return strconv.ParseFloat(value.Raw, 64)
	case ast.BooleanValue:
		return strconv.ParseBool(value.Raw)
	case ast.StringValue:
		return value.Raw, nil
	case ast.BlockValue, ast.EnumValue:
		if strictJSON {
			return nil, fmt.Errorf("found unexpected value: %s", value.String())
		}
		return value.Raw, nil
	case ast.NullValue:
		return nil, nil
	default:
		return nil, fmt.Errorf("unknown value kind: %d, for value: %s", value.Kind, value.String())
	}
}

// Given a template for a body with variables defined, this function parses the body
// and converts it into a JSON representation and returns that. It also returns a list of the
// variable names that are required by this template.
// for e.g.
// { author: $id, post: { id: $postID }}
// would return
// { "author" : "$id", "post": { "id": "$postID" }} and { "id": true, "postID": true}
// If the final result is not a valid JSON, then an error is returned.
//
// In strictJSON mode block strings and enums are invalid and throw an error.
// strictJSON should be false when the body template is being used for custom graphql arg parsing,
// otherwise it should be true.
func parseBodyTemplate(body string, strictJSON bool) (interface{}, map[string]bool, error) {
	if strings.TrimSpace(body) == "" {
		return nil, nil, nil
	}

	parsedBodyTemplate, err := parseAsGraphQLArg(body)
	if err != nil {
		return nil, nil, err
	}

	requiredVariables := make(map[string]bool)
	jsonTemplate, err := parseAsJSONTemplate(parsedBodyTemplate, requiredVariables, strictJSON)
	if err != nil {
		return nil, nil, err
	}

	return jsonTemplate, requiredVariables, nil
}

func isVar(key string) bool {
	return strings.HasPrefix(key, "$")
}

func substituteVarInMapInBody(object, variables map[string]interface{}) map[string]interface{} {
	objCopy := make(map[string]interface{}, len(object))
	for k, v := range object {
		switch val := v.(type) {
		case string:
			if isVar(val) {
				if vval, ok := variables[val[1:]]; ok {
					objCopy[k] = vval
				}
			} else {
				objCopy[k] = val
			}
		case map[string]interface{}:
			objCopy[k] = substituteVarInMapInBody(val, variables)
		case []interface{}:
			objCopy[k] = substituteVarInSliceInBody(val, variables)
		default:
			objCopy[k] = val
		}
	}
	return objCopy
}

func substituteVarInSliceInBody(slice []interface{}, variables map[string]interface{}) []interface{} {
	sliceCopy := make([]interface{}, len(slice))
	for k, v := range slice {
		switch val := v.(type) {
		case string:
			if isVar(val) {
				sliceCopy[k] = variables[val[1:]]
			} else {
				sliceCopy[k] = val
			}
		case map[string]interface{}:
			sliceCopy[k] = substituteVarInMapInBody(val, variables)
		case []interface{}:
			sliceCopy[k] = substituteVarInSliceInBody(val, variables)
		default:
			sliceCopy[k] = val
		}
	}
	return sliceCopy
}

// Given a JSON representation for a body with variables defined, this function substitutes
// the variables and returns the final JSON.
// for e.g.
// {
//		"author" : "$id",
//		"name" : "Jerry",
//		"age" : 23,
//		"post": {
//			"id": "$postID"
//		}
// }
// with variables {"id": "0x3",	postID: "0x9"}
// should return
// {
//		"author" : "0x3",
//		"name" : "Jerry",
//		"age" : 23,
//		"post": {
//			"id": "0x9"
//		}
// }
func SubstituteVarsInBody(jsonTemplate interface{}, variables map[string]interface{}) interface{} {
	if jsonTemplate == nil {
		return nil
	}

	switch val := jsonTemplate.(type) {
	case string:
		if isVar(val) {
			return variables[val[1:]]
		}
	case map[string]interface{}:
		return substituteVarInMapInBody(val, variables)
	case []interface{}:
		return substituteVarInSliceInBody(val, variables)
	}

	// this must be a hard-coded scalar, so just return as it is
	return jsonTemplate
}

// FieldOriginatedFrom returns the name of the interface from which given field was inherited.
// If the field wasn't inherited, but belonged to this type, this type's name is returned.
// Otherwise, empty string is returned.
func (t *astType) FieldOriginatedFrom(fieldName string) string {
	for _, implements := range t.inSchema.schema.Implements[t.Name()] {
		if implements.Fields.ForName(fieldName) != nil {
			return implements.Name
		}
	}

	if t.inSchema.schema.Types[t.Name()].Fields.ForName(fieldName) != nil {
		return t.Name()
	}

	return ""
}

// buildGraphqlRequestFields will build graphql request body from ast.
// for eg:
// Hello{
// 	name {
// 		age
// 	}
// 	friend
// }
// will return
// {
// 	name {
// 		age
// 	}
// 	friend
// }
func buildGraphqlRequestFields(writer *bytes.Buffer, field *ast.Field) {
	// Add beginning curly braces
	if len(field.SelectionSet) == 0 {
		return
	}
	writer.WriteString("{\n")
	for i := 0; i < len(field.SelectionSet); i++ {
		castedField := field.SelectionSet[i].(*ast.Field)
		writer.WriteString(castedField.Name)

		if len(castedField.Arguments) > 0 {
			writer.WriteString("(")
			for idx, arg := range castedField.Arguments {
				if idx != 0 {
					writer.WriteString(", ")
				}
				writer.WriteString(arg.Name)
				writer.WriteString(": ")
				writer.WriteString(arg.Value.String())
			}
			writer.WriteString(")")
		}

		if len(castedField.SelectionSet) > 0 {
			// recursively add fields.
			buildGraphqlRequestFields(writer, castedField)
		}
		writer.WriteString("\n")
	}
	// Add ending curly braces
	writer.WriteString("}")
}

// parseRequiredArgsFromGQLRequest parses a GraphQL request and gets the arguments required by it.
func parseRequiredArgsFromGQLRequest(req string) (map[string]bool, error) {
	// Single request would be of the form query($id: ID!) { userName(id: $id)}
	// There are two ( here, one for defining the variables and other for the query arguments.
	// We need to fetch the query arguments here.

	// The request can contain nested arguments/variables as well, so we get the args here and
	// then wrap them with { } to pass to parseBodyTemplate to get the required fields.

	bracket := strings.Index(req, "{")
	req = req[bracket:]
	args := req[strings.Index(req, "(")+1 : strings.LastIndex(req, ")")]
	_, rf, err := parseBodyTemplate("{"+args+"}", false)
	return rf, err
}<|MERGE_RESOLUTION|>--- conflicted
+++ resolved
@@ -630,57 +630,6 @@
 	return typeNameAst
 }
 
-<<<<<<< HEAD
-=======
-func repeatedFieldMappings(s *ast.Schema, dgPreds map[string]map[string]string) map[string]bool {
-	repeatedFieldNames := make(map[string]bool)
-
-	for _, typ := range s.Types {
-		if !isAbstractKind(typ.Kind) || isEntityUnion(typ) {
-			continue
-		}
-
-		type fieldInfo struct {
-			dgPred   string
-			repeated bool
-		}
-
-		repeatedFieldsInTypesWithCommonAncestor := make(map[string]*fieldInfo)
-		for _, typ := range s.PossibleTypes[typ.Name] {
-			typPreds := dgPreds[typ.Name]
-			for _, field := range typ.Fields {
-				// ignore this field if it was inherited from the common interface or is of ID type.
-				// We ignore ID type fields too, because they map only to uid in dgraph and can't
-				// map to two different predicates.
-				if field.Type.Name() == IDType {
-					continue
-				}
-				// if we find a field with same name from types implementing a common interface
-				// and its DgraphPredicate is different than what was previously encountered, then
-				// we mark it as repeated field, so that queries will rewrite it with correct alias.
-				// For fields, which these types have implemented from a common interface, their
-				// DgraphPredicate will be same, so they won't be marked as repeated.
-				dgPred := typPreds[field.Name]
-				if fInfo, ok := repeatedFieldsInTypesWithCommonAncestor[field.Name]; ok && fInfo.
-					dgPred != dgPred {
-					repeatedFieldsInTypesWithCommonAncestor[field.Name].repeated = true
-				} else {
-					repeatedFieldsInTypesWithCommonAncestor[field.Name] = &fieldInfo{dgPred: dgPred}
-				}
-			}
-		}
-
-		for fName, info := range repeatedFieldsInTypesWithCommonAncestor {
-			if info.repeated {
-				repeatedFieldNames[fName] = true
-			}
-		}
-	}
-
-	return repeatedFieldNames
-}
-
->>>>>>> cd99137f
 // customAndLambdaMappings does following things:
 // * If there is @custom on any field, it removes the directive from the list of directives on
 //	 that field. Instead, it puts it in a map of typeName->fieldName->custom directive definition.
