/*
 *    Copyright 2019 Dgraph Labs, Inc. and Contributors
 *
 * Licensed under the Apache License, Version 2.0 (the "License");
 * you may not use this file except in compliance with the License.
 * You may obtain a copy of the License at
 *
 *     http://www.apache.org/licenses/LICENSE-2.0
 *
 * Unless required by applicable law or agreed to in writing, software
 * distributed under the License is distributed on an "AS IS" BASIS,
 * WITHOUT WARRANTIES OR CONDITIONS OF ANY KIND, either express or implied.
 * See the License for the specific language governing permissions and
 * limitations under the License.
 */

package common

import (
	"bytes"
	"compress/gzip"
	"context"
	"encoding/json"
	"io/ioutil"
	"net/http"
	"runtime/debug"
	"strconv"
	"strings"
	"testing"
	"time"

	"github.com/golang/glog"

	"github.com/dgraph-io/dgo/v200"
	"github.com/dgraph-io/dgo/v200/protos/api"
	"github.com/dgraph-io/dgraph/graphql/schema"
	"github.com/dgraph-io/dgraph/testutil"
	"github.com/dgraph-io/dgraph/x"
	"github.com/pkg/errors"
	"github.com/stretchr/testify/require"
	"google.golang.org/grpc"
)

var (
	Alpha1HTTP = testutil.ContainerAddr("alpha1", 8080)
	Alpha1gRPC = testutil.ContainerAddr("alpha1", 9080)

	GraphqlURL      = "http://" + Alpha1HTTP + "/graphql"
	GraphqlAdminURL = "http://" + Alpha1HTTP + "/admin"

	dgraphHealthURL = "http://" + Alpha1HTTP + "/health?all"
	dgraphStateURL  = "http://" + Alpha1HTTP + "/state"

	retryableUpdateGQLSchemaErrors = []string{
		"errIndexingInProgress",
		"is already running",
		"retry again, server is not ready", // given by Dgraph while applying the snapshot
		"Unavailable: Server not ready",    // given by GraphQL layer, during init on admin server
	}

	safelyUpdateGQLSchemaErr = errors.New(
		"Schema update counter didn't increment, " +
			"indicating that the GraphQL layer didn't get the updated schema even after 10" +
			" retries. The most probable cause is the new GraphQL schema is same as the old" +
			" GraphQL schema.")
)

// GraphQLParams is parameters for constructing a GraphQL query - that's
// http POST with this body, or http GET with this in the query string.
//
// https://graphql.org/learn/serving-over-http/ says:
//
// POST
// ----
// 'A standard GraphQL POST request should use the application/json content type,
// and include a JSON-encoded body of the following form:
// {
// 	  "query": "...",
// 	  "operationName": "...",
// 	  "variables": { "myVariable": "someValue", ... }
// }
// operationName and variables are optional fields. operationName is only
// required if multiple operations are present in the query.'
//
//
// GET
// ---
//
// http://myapi/graphql?query={me{name}}
// "Query variables can be sent as a JSON-encoded string in an additional query parameter
// called variables. If the query contains several named operations, an operationName query
// parameter can be used to control which one should be executed."
//
// acceptGzip sends "Accept-Encoding: gzip" header to the server, which would return the
// response after gzip.
// gzipEncoding would compress the request to the server and add "Content-Encoding: gzip"
// header to the same.

type GraphQLParams struct {
	Query         string                    `json:"query"`
	OperationName string                    `json:"operationName"`
	Variables     map[string]interface{}    `json:"variables"`
	Extensions    *schema.RequestExtensions `json:"extensions,omitempty"`
	acceptGzip    bool
	gzipEncoding  bool
	Headers       http.Header
}

type requestExecutor func(t *testing.T, url string, params *GraphQLParams) *GraphQLResponse

// GraphQLResponse GraphQL response structure.
// see https://graphql.github.io/graphql-spec/June2018/#sec-Response
type GraphQLResponse struct {
	Data       json.RawMessage        `json:"data,omitempty"`
	Errors     x.GqlErrorList         `json:"errors,omitempty"`
	Extensions map[string]interface{} `json:"extensions,omitempty"`
}

type Tweets struct {
	Id        string `json:"id,omitempty"`
	Text      string `json:"text,omitempty"`
	Timestamp string `json:"timestamp,omitempty"`
	User      *User  `json:"user,omitempty"`
}

type User struct {
	Username string `json:"username,omitempty"`
	Age      uint64 `json:"age,omitempty"`
	IsPublic bool   `json:"isPublic,omitempty"`
	Disabled bool   `json:"disabled,omitempty"`
	Password string `json:"password,omitempty"`
}

type country struct {
	ID     string   `json:"id,omitempty"`
	Name   string   `json:"name,omitempty"`
	States []*state `json:"states,omitempty"`
}

type mission struct {
	ID          string `json:"id,omitempty"`
	Designation string `json:"designation,omitempty"`
}

type author struct {
	ID            string     `json:"id,omitempty"`
	Name          string     `json:"name,omitempty"`
	Qualification string     `json:"qualification,omitempty"`
	Dob           *time.Time `json:"dob,omitempty"`
	Reputation    float32    `json:"reputation,omitempty"`
	Country       *country   `json:"country,omitempty"`
	Posts         []*post    `json:"posts,omitempty"`
}

type user struct {
	Name     string `json:"name,omitempty"`
	Password string `json:"password,omitempty"`
}

type post struct {
	PostID      string    `json:"postID,omitempty"`
	Title       string    `json:"title,omitempty"`
	Text        string    `json:"text,omitempty"`
	Tags        []string  `json:"tags,omitempty"`
	Topic       string    `json:"topic,omitempty"`
	NumLikes    int       `json:"numLikes,omitempty"`
	NumViews    int64     `json:"numViews,omitempty"`
	IsPublished bool      `json:"isPublished,omitempty"`
	PostType    string    `json:"postType,omitempty"`
	Author      *author   `json:"author,omitempty"`
	Category    *category `json:"category,omitempty"`
}

type category struct {
	ID    string `json:"id,omitempty"`
	Name  string `json:"name,omitempty"`
	Posts []post `json:"posts,omitempty"`
}

type state struct {
	ID      string   `json:"id,omitempty"`
	Name    string   `json:"name,omitempty"`
	Code    string   `json:"xcode,omitempty"`
	Capital string   `json:"capital,omitempty"`
	Country *country `json:"country,omitempty"`
	Region  *region  `json:"region,omitempty"`
}

type region struct {
	ID       string    `json:"id,omitempty"`
	Name     string    `json:"name,omitempty"`
	District *district `json:"district,omitempty"`
}

type district struct {
	ID   string `json:"id,omitempty"`
	Name string `json:"name,omitempty"`
}

type movie struct {
	ID       string      `json:"id,omitempty"`
	Name     string      `json:"name,omitempty"`
	Director []*director `json:"moviedirector,omitempty"`
}

type director struct {
	ID   string `json:"id,omitempty"`
	Name string `json:"name,omitempty"`
}

type teacher struct {
	ID      string     `json:"id,omitempty"`
	Xid     string     `json:"xid,omitempty"`
	Name    string     `json:"name,omitempty"`
	Subject string     `json:"subject,omitempty"`
	Teaches []*student `json:"teaches,omitempty"`
}

type student struct {
	ID       string     `json:"id,omitempty"`
	Xid      string     `json:"xid,omitempty"`
	Name     string     `json:"name,omitempty"`
	TaughtBy []*teacher `json:"taughtBy,omitempty"`
}

type UserSecret struct {
	Id      string `json:"id,omitempty"`
	ASecret string `json:"aSecret,omitempty"`
	OwnedBy string `json:"ownedBy,omitempty"`
}

type Todo struct {
	Id    string `json:"id,omitempty"`
	Text  string `json:"text,omitempty"`
	Owner string `json:"owner,omitempty"`
}

type ProbeGraphQLResp struct {
	Healthy             bool `json:"-"`
	Status              string
	SchemaUpdateCounter uint64
}

type GqlSchema struct {
	Id              string
	Schema          string
	GeneratedSchema string
}

func probeGraphQL(authority string) (*ProbeGraphQLResp, error) {
	resp, err := http.Get("http://" + authority + "/probe/graphql")
	if err != nil {
		return nil, err
	}

	probeResp := ProbeGraphQLResp{}
	if resp.StatusCode == http.StatusOK {
		probeResp.Healthy = true
	}

	b, err := ioutil.ReadAll(resp.Body)
	if err != nil {
		return nil, err
	}
	if err = json.Unmarshal(b, &probeResp); err != nil {
		return nil, err
	}
	return &probeResp, nil
}

func retryProbeGraphQL(authority string) *ProbeGraphQLResp {
	for i := 0; i < 10; i++ {
		resp, err := probeGraphQL(authority)
		if err == nil && resp.Healthy {
			return resp
		}
		time.Sleep(time.Second)
	}
	return nil
}

func RetryProbeGraphQL(t *testing.T, authority string) *ProbeGraphQLResp {
	if resp := retryProbeGraphQL(authority); resp != nil {
		return resp
	}
	t.Fatal("Unable to get healthy response from /probe/graphql after 10 retries")
	return nil
}

// AssertSchemaUpdateCounterIncrement asserts that the schemaUpdateCounter is greater than the
// oldCounter, indicating that the GraphQL schema has been updated.
// If it can't make the assertion with enough retries, it fails the test.
func AssertSchemaUpdateCounterIncrement(t *testing.T, authority string, oldCounter uint64) {
	for i := 0; i < 10; i++ {
		if RetryProbeGraphQL(t, authority).SchemaUpdateCounter == oldCounter+1 {
			return
		}
		time.Sleep(time.Second)
	}

	// Even after atleast 10 seconds, the schema update hasn't reached GraphQL layer.
	// That indicates something fatal.
	t.Fatal(safelyUpdateGQLSchemaErr)
}

func getGQLSchema(t *testing.T, authority string) *GraphQLResponse {
	getSchemaParams := &GraphQLParams{
		Query: `query {
			getGQLSchema {
				id
				schema
				generatedSchema
			}
		}`,
	}
	return getSchemaParams.ExecuteAsPost(t, "http://"+authority+"/admin")
}

// AssertGetGQLSchema queries the current GraphQL schema using getGQLSchema query and asserts that
// the query doesn't give any errors. It returns a *GqlSchema received in response to the query.
func AssertGetGQLSchema(t *testing.T, authority string) *GqlSchema {
	resp := getGQLSchema(t, authority)
	RequireNoGQLErrors(t, resp)

	var getResult struct {
		GetGQLSchema *GqlSchema
	}
	require.NoError(t, json.Unmarshal(resp.Data, &getResult))

	return getResult.GetGQLSchema
}

// In addition to AssertGetGQLSchema, it also asserts that the response returned from the
// getGQLSchema query isn't nil and the Id in the response is actually a uid.
func AssertGetGQLSchemaRequireId(t *testing.T, authority string) *GqlSchema {
	resp := AssertGetGQLSchema(t, authority)
	require.NotNil(t, resp)
	testutil.RequireUid(t, resp.Id)
	return resp
}

func updateGQLSchema(t *testing.T, authority, schema string, headers http.Header) *GraphQLResponse {
	updateSchemaParams := &GraphQLParams{
		Query: `mutation updateGQLSchema($sch: String!) {
			updateGQLSchema(input: { set: { schema: $sch }}) {
				gqlSchema {
					id
					schema
					generatedSchema
				}
			}
		}`,
		Variables: map[string]interface{}{"sch": schema},
		Headers:   headers,
	}
	return updateSchemaParams.ExecuteAsPost(t, "http://"+authority+"/admin")
}

func containsRetryableUpdateGQLSchemaError(str string) bool {
	for _, retryableErr := range retryableUpdateGQLSchemaErrors {
		if strings.Contains(str, retryableErr) {
			return true
		}
	}
	return false
}

// RetryUpdateGQLSchema tries to update the GraphQL schema and if it receives a retryable error, it
// keeps retrying until it either receives no error or a non-retryable error. Then it returns the
// GraphQLResponse it received as a result of calling updateGQLSchema.
func RetryUpdateGQLSchema(t *testing.T, authority, schema string, headers http.Header) *GraphQLResponse {
	for {
		resp := updateGQLSchema(t, authority, schema, headers)
		// return the response if we didn't get any error or get a non-retryable error
		if resp.Errors == nil || !containsRetryableUpdateGQLSchemaError(resp.Errors.Error()) {
			return resp
		}

		// otherwise, retry schema update
		t.Logf("Got error while updateGQLSchema: %s. Retrying...\n", resp.Errors.Error())
		time.Sleep(time.Second)
	}
}

// AssertUpdateGQLSchemaSuccess updates the GraphQL schema, asserts that the update succeeded and the
// returned response is correct. It returns a *GqlSchema it received in the response.
func AssertUpdateGQLSchemaSuccess(t *testing.T, authority, schema string,
	headers http.Header) *GqlSchema {
	// update the GraphQL schema
	updateResp := RetryUpdateGQLSchema(t, authority, schema, headers)
	// sanity: we shouldn't get any errors from update
	RequireNoGQLErrors(t, updateResp)

	// sanity: update response should reflect the new schema
	var updateResult struct {
		UpdateGQLSchema struct {
			GqlSchema *GqlSchema
		}
	}
	if err := json.Unmarshal(updateResp.Data, &updateResult); err != nil {
		t.Fatalf("failed to unmarshal updateGQLSchema response: %s", err.Error())
	}
	require.NotNil(t, updateResult.UpdateGQLSchema.GqlSchema)
	testutil.RequireUid(t, updateResult.UpdateGQLSchema.GqlSchema.Id)
	require.Equalf(t, updateResult.UpdateGQLSchema.GqlSchema.Schema, schema,
		"updateGQLSchema response doesn't reflect the updated schema")

	return updateResult.UpdateGQLSchema.GqlSchema
}

// AssertUpdateGQLSchemaFailure tries to update the GraphQL schema and asserts that the update
// failed with all of the given errors.
func AssertUpdateGQLSchemaFailure(t *testing.T, authority, schema string, headers http.Header,
	expectedErrors []string) {
	resp := RetryUpdateGQLSchema(t, authority, schema, headers)
	require.Equal(t, `{"updateGQLSchema":null}`, string(resp.Data))
	errString := resp.Errors.Error()
	for _, err := range expectedErrors {
		require.Contains(t, errString, err)
	}
}

// SafelyUpdateGQLSchema can be safely used in tests to update the GraphQL schema. Once the control
// returns from it, one can be sure that the newly applied schema is the one being served by the
// GraphQL layer, and hence it is safe to make any queries as per the new schema. Note that if the
// schema being provided is same as the current schema in the GraphQL layer, then this function will
// fail the test with a fatal error.
func SafelyUpdateGQLSchema(t *testing.T, authority, schema string, headers http.Header) *GqlSchema {
	// first, make an initial probe to get the schema update counter
	oldCounter := RetryProbeGraphQL(t, authority).SchemaUpdateCounter

	// update the GraphQL schema
	gqlSchema := AssertUpdateGQLSchemaSuccess(t, authority, schema, headers)

	// now, return only after the GraphQL layer has seen the schema update.
	// This makes sure that one can make queries as per the new schema.
	AssertSchemaUpdateCounterIncrement(t, authority, oldCounter)
	return gqlSchema
}

// SafelyUpdateGQLSchemaOnAlpha1 is SafelyUpdateGQLSchema for alpha1 test container.
func SafelyUpdateGQLSchemaOnAlpha1(t *testing.T, schema string) *GqlSchema {
	return SafelyUpdateGQLSchema(t, Alpha1HTTP, schema, nil)
}

func updateGQLSchemaUsingAdminSchemaEndpt(t *testing.T, authority, schema string) string {
	resp, err := http.Post("http://"+authority+"/admin/schema", "", strings.NewReader(schema))
	require.NoError(t, err)

	b, err := ioutil.ReadAll(resp.Body)
	require.NoError(t, err)

	return string(b)
}

func retryUpdateGQLSchemaUsingAdminSchemaEndpt(t *testing.T, authority, schema string) string {
	for {
		resp := updateGQLSchemaUsingAdminSchemaEndpt(t, authority, schema)
		// return the response in case of success or a non-retryable error.
		if !containsRetryableUpdateGQLSchemaError(resp) {
			return resp
		}

		// otherwise, retry schema update
		t.Logf("Got error while updateGQLSchemaUsingAdminSchemaEndpt: %s. Retrying...\n", resp)
		time.Sleep(time.Second)
	}
}

func assertUpdateGqlSchemaUsingAdminSchemaEndpt(t *testing.T, authority, schema string) {
	// first, make an initial probe to get the schema update counter
	oldCounter := RetryProbeGraphQL(t, authority).SchemaUpdateCounter

	// update the GraphQL schema and assert success
	require.JSONEq(t, `{"data":{"code":"Success","message":"Done"}}`,
		retryUpdateGQLSchemaUsingAdminSchemaEndpt(t, authority, schema))

	// now, return only after the GraphQL layer has seen the schema update.
	// This makes sure that one can make queries as per the new schema.
	AssertSchemaUpdateCounterIncrement(t, authority, oldCounter)
}

// JSONEqGraphQL compares two JSON strings obtained from a /graphql response.
// To avoid issues, don't use space for indentation in expected input.
//
// The comparison requirements for JSON reported by /graphql are following:
//  * The key order matters in object comparison, i.e.
//        {"hello": "world", "foo": "bar"}
//    is not same as:
//        {"foo": "bar", "hello": "world"}
//  * A key missing in an object is not same as that key present with value null, i.e.
//        {"hello": "world"}
//    is not same as:
//        {"hello": "world", "foo": null}
//  * Integers that are out of the [-(2^53)+1, (2^53)-1] precision range supported by JSON RFC,
//    should still be encoded with full precision. i.e., the number 9007199254740993 ( = 2^53 + 1)
//    should not get encoded as 9007199254740992 ( = 2^53). This happens in Go's standard JSON
//    parser due to IEEE754 precision loss for floating point numbers.
//
// The above requirements are not satisfied by the standard require.JSONEq or testutil.CompareJSON
// methods.
// In order to satisfy all these requirements, this implementation just requires that the input
// strings be equal after removing `\r`, `\n`, `\t` whitespace characters from the inputs.
// TODO:
//  Find a better way to do this such that order isn't mandated in list comparison.
//  So that it is actually usable at places it is not used at present.
func JSONEqGraphQL(t *testing.T, expected, actual string) {
	expected = strings.ReplaceAll(expected, "\r", "")
	expected = strings.ReplaceAll(expected, "\n", "")
	expected = strings.ReplaceAll(expected, "\t", "")

	actual = strings.ReplaceAll(actual, "\r", "")
	actual = strings.ReplaceAll(actual, "\n", "")
	actual = strings.ReplaceAll(actual, "\t", "")

	require.Equal(t, expected, actual)
}

func (twt *Tweets) DeleteByID(t *testing.T, user string, metaInfo *testutil.AuthMeta) {
	getParams := &GraphQLParams{
		Headers: GetJWT(t, user, "", metaInfo),
		Query: `
			mutation delTweets ($filter : TweetsFilter!){
			  	deleteTweets (filter: $filter) {
					numUids
			  	}
			}
		`,
		Variables: map[string]interface{}{"filter": map[string]interface{}{
			"id": map[string]interface{}{"eq": twt.Id},
		}},
	}
	gqlResponse := getParams.ExecuteAsPost(t, GraphqlURL)
	RequireNoGQLErrors(t, gqlResponse)
}

func (us *UserSecret) Delete(t *testing.T, user, role string, metaInfo *testutil.AuthMeta) {
	getParams := &GraphQLParams{
		Headers: GetJWT(t, user, role, metaInfo),
		Query: `
			mutation deleteUserSecret($ids: [ID!]) {
				deleteUserSecret(filter:{id:$ids}) {
					msg
				}
			}
		`,
		Variables: map[string]interface{}{"ids": []string{us.Id}},
	}
	gqlResponse := getParams.ExecuteAsPost(t, GraphqlURL)
	RequireNoGQLErrors(t, gqlResponse)
}

func addSchemaAndData(schema, data []byte, client *dgo.Dgraph) {
	// first, make an initial probe to get the schema update counter
	oldProbe := retryProbeGraphQL(Alpha1HTTP)

	// then, add the GraphQL schema
	for {
		err := addSchema(GraphqlAdminURL, string(schema))
		if err == nil {
			break
		}

		if containsRetryableUpdateGQLSchemaError(err.Error()) {
			glog.Infof("Got error while addSchemaAndData: %v. Retrying...\n", err)
			time.Sleep(time.Second)
			continue
		}

		// panic, if got a non-retryable error
		x.Panic(err)
	}

	// now, move forward only after the GraphQL layer has seen the schema update.
	// This makes sure that one can make queries as per the new schema.
	i := 0
	for ; i < 10; i++ {
		newProbe := retryProbeGraphQL(Alpha1HTTP)
		if newProbe.SchemaUpdateCounter > oldProbe.SchemaUpdateCounter {
			break
		}
		time.Sleep(time.Second)
	}
	// Even after atleast 10 seconds, the schema update hasn't reached GraphQL layer.
	// That indicates something fatal.
	if i == 10 {
		x.Panic(safelyUpdateGQLSchemaErr)
	}

	err := maybePopulateData(client, data)
	if err != nil {
		x.Panic(err)
	}
}

func BootstrapServer(schema, data []byte) {
	err := CheckGraphQLStarted(GraphqlAdminURL)
	if err != nil {
		x.Panic(errors.Errorf(
			"Waited for GraphQL test server to become available, but it never did.\n"+
				"Got last error %+v", err.Error()))
	}

	ctx, cancel := context.WithTimeout(context.Background(), 10*time.Second)
	defer cancel()
	d, err := grpc.DialContext(ctx, Alpha1gRPC, grpc.WithInsecure())
	if err != nil {
		x.Panic(err)
	}
	client := dgo.NewDgraphClient(api.NewDgraphClient(d))

	addSchemaAndData(schema, data, client)
	if err = d.Close(); err != nil {
		x.Panic(err)
	}
}

// RunAll runs all the test functions in this package as sub tests.
func RunAll(t *testing.T) {
	// admin tests
	t.Run("admin", admin)
	t.Run("health", health)
	t.Run("partial health", partialHealth)
	t.Run("alias should work in admin", adminAlias)
	t.Run("state", adminState)
	t.Run("propagate client remote ip", clientInfoLogin)

	// schema tests
	t.Run("graphql descriptions", graphQLDescriptions)

	// header tests
	t.Run("touched uids header", touchedUidsHeader)
	t.Run("cache-control header", cacheControlHeader)

	// encoding
	t.Run("gzip compression", gzipCompression)
	t.Run("gzip compression header", gzipCompressionHeader)
	t.Run("gzip compression no header", gzipCompressionNoHeader)

	// query tests
	t.Run("get request", getRequest)
	t.Run("get query empty variable", getQueryEmptyVariable)
	t.Run("post request with application/graphql", queryApplicationGraphQl)
	t.Run("query by type", queryByType)
	t.Run("uid alias", uidAlias)
	t.Run("order at root", orderAtRoot)
	t.Run("page at root", pageAtRoot)
	t.Run("regexp", regExp)
	t.Run("multiple search indexes", multipleSearchIndexes)
	t.Run("multiple search indexes wrong field", multipleSearchIndexesWrongField)
	t.Run("hash search", hashSearch)
	t.Run("in filter", inFilterOnString)
	t.Run("in filter on Int", inFilterOnInt)
	t.Run("in filter on Float", inFilterOnFloat)
	t.Run("in filter on DateTime", inFilterOnDateTime)
	t.Run("between filter", betweenFilter)
	t.Run("deep between filter", deepBetweenFilter)
	t.Run("deep filter", deepFilter)
	t.Run("deep has filter", deepHasFilter)
	t.Run("many queries", manyQueries)
	t.Run("query order at root", queryOrderAtRoot)
	t.Run("queries with error", queriesWithError)
	t.Run("date filters", dateFilters)
	t.Run("float filters", floatFilters)
	t.Run("has filters", hasFilters)
	t.Run("has filter on list of fields", hasFilterOnListOfFields)
	t.Run("Int filters", int32Filters)
	t.Run("Int64 filters", int64Filters)
	t.Run("boolean filters", booleanFilters)
	t.Run("term filters", termFilters)
	t.Run("full text filters", fullTextFilters)
	t.Run("string exact filters", stringExactFilters)
	t.Run("scalar list filters", scalarListFilters)
	t.Run("skip directive", skipDirective)
	t.Run("include directive", includeDirective)
	t.Run("include and skip directive", includeAndSkipDirective)
	t.Run("query by mutliple ids", queryByMultipleIds)
	t.Run("enum filter", enumFilter)
	t.Run("default enum filter", defaultEnumFilter)
	t.Run("query by multiple invalid ids", queryByMultipleInvalidIds)
	t.Run("query typename", queryTypename)
	t.Run("query nested typename", queryNestedTypename)
	t.Run("typename for interface", typenameForInterface)
	t.Run("query only typename", queryOnlyTypename)
	t.Run("query nested only typename", querynestedOnlyTypename)
	t.Run("test onlytypename for interface types", onlytypenameForInterface)
	t.Run("entitites Query on extended type", entitiesQuery)

	t.Run("get state by xid", getStateByXid)
	t.Run("get state without args", getStateWithoutArgs)
	t.Run("get state by both xid and uid", getStateByBothXidAndUid)
	t.Run("query state by xid", queryStateByXid)
	t.Run("query state by xid regex", queryStateByXidRegex)
	t.Run("multiple operations", multipleOperations)
	t.Run("query post with author", queryPostWithAuthor)
	t.Run("queries have extensions", queriesHaveExtensions)
	t.Run("queries have touched_uids even if there are GraphQL errors", erroredQueriesHaveTouchedUids)
	t.Run("alias works for queries", queryWithAlias)
	t.Run("multiple aliases for same field in query", queryWithMultipleAliasOfSameField)
	t.Run("cascade directive", queryWithCascade)
	t.Run("filter in queries with array for AND/OR", filterInQueriesWithArrayForAndOr)
	t.Run("query geo near filter", queryGeoNearFilter)
	t.Run("persisted query", persistedQuery)
	t.Run("query aggregate without filter", queryAggregateWithoutFilter)
	t.Run("query aggregate with filter", queryAggregateWithFilter)
	t.Run("query aggregate on empty data", queryAggregateOnEmptyData)
	t.Run("query aggregate on empty scalar data", queryAggregateOnEmptyData2)
	t.Run("query aggregate with alias", queryAggregateWithAlias)
	t.Run("query aggregate with repeated fields", queryAggregateWithRepeatedFields)
	t.Run("query aggregate at child level", queryAggregateAtChildLevel)
	t.Run("query aggregate at child level with filter", queryAggregateAtChildLevelWithFilter)
	t.Run("query aggregate at child level with empty data", queryAggregateAtChildLevelWithEmptyData)
	t.Run("query aggregate at child level on empty scalar data", queryAggregateOnEmptyData3)
	t.Run("query aggregate at child level with multiple alias", queryAggregateAtChildLevelWithMultipleAlias)
	t.Run("query aggregate at child level with repeated fields", queryAggregateAtChildLevelWithRepeatedFields)
	t.Run("query aggregate and other fields at child level", queryAggregateAndOtherFieldsAtChildLevel)
	t.Run("query at child level with multiple alias on scalar field", queryChildLevelWithMultipleAliasOnScalarField)
	t.Run("checkUserPassword query", passwordTest)
	t.Run("query id directive with int", idDirectiveWithInt)
	t.Run("query id directive with int64", idDirectiveWithInt64)
	t.Run("query id directive with float", idDirectiveWithFloat)
	t.Run("query filter ID values coercion to List", queryFilterWithIDInputCoercion)
	// mutation tests
	t.Run("add mutation", addMutation)
	t.Run("update mutation by ids", updateMutationByIds)
	t.Run("update mutation by name", updateMutationByName)
	t.Run("update mutation by name no match", updateMutationByNameNoMatch)
	t.Run("update delete", updateRemove)
	t.Run("filter in update", filterInUpdate)
	t.Run("selection in add object", testSelectionInAddObject)
	t.Run("delete mutation with multiple ids", deleteMutationWithMultipleIds)
	t.Run("delete mutation with single id", deleteMutationWithSingleID)
	t.Run("delete mutation by name", deleteMutationByName)
	t.Run("delete mutation removes references", deleteMutationReferences)
	t.Run("add mutation updates references", addMutationReferences)
	t.Run("update set mutation updates references", updateMutationReferences)
	t.Run("delete wrong id", deleteWrongID)
	t.Run("many mutations", manyMutations)
	t.Run("mutations with deep filter", mutationWithDeepFilter)
	t.Run("many mutations with query error", manyMutationsWithQueryError)
	t.Run("query interface after add mutation", queryInterfaceAfterAddMutation)
	t.Run("add mutation with xid", addMutationWithXID)
	t.Run("deep mutations", deepMutations)
	t.Run("add multiple mutations", testMultipleMutations)
	t.Run("deep XID mutations", deepXIDMutations)
	t.Run("three level xid", testThreeLevelXID)
	t.Run("nested add mutation with @hasInverse", nestedAddMutationWithHasInverse)
	t.Run("add mutation with @hasInverse overrides correctly", addMutationWithHasInverseOverridesCorrectly)
	t.Run("error in multiple mutations", addMultipleMutationWithOneError)
	t.Run("dgraph directive with reverse edge adds data correctly",
		addMutationWithReverseDgraphEdge)
	t.Run("numUids test", testNumUids)
	t.Run("empty delete", mutationEmptyDelete)
	t.Run("duplicate xid in single mutation", deepMutationDuplicateXIDsSameObjectTest)
	t.Run("query typename in mutation", queryTypenameInMutation)
	t.Run("ensure alias in mutation payload", ensureAliasInMutationPayload)
	t.Run("mutations have extensions", mutationsHaveExtensions)
	t.Run("alias works for mutations", mutationsWithAlias)
	t.Run("three level deep", threeLevelDeepMutation)
	t.Run("update mutation without set & remove", updateMutationWithoutSetRemove)
	t.Run("Input coercing for int64 type", int64BoundaryTesting)
	t.Run("List of integers", intWithList)
	t.Run("Check cascade with mutation without ID field", checkCascadeWithMutationWithoutIDField)
	t.Run("Geo - Point type", mutationPointType)
	t.Run("Geo - Polygon type", mutationPolygonType)
	t.Run("Geo - MultiPolygon type", mutationMultiPolygonType)
	t.Run("filter in mutations with array for AND/OR", filterInMutationsWithArrayForAndOr)
	t.Run("filter in update mutations with array for AND/OR", filterInUpdateMutationsWithFilterAndOr)
	t.Run("mutation id directive with int", idDirectiveWithIntMutation)
	t.Run("mutation id directive with int64", idDirectiveWithInt64Mutation)
	t.Run("mutation id directive with float", idDirectiveWithFloatMutation)
	t.Run("add mutation on extended type with field of ID type as key field", addMutationOnExtendedTypeWithIDasKeyField)
	t.Run("add mutation with deep extended type objects", addMutationWithDeepExtendedTypeObjects)
	t.Run("three level double XID mutation", threeLevelDoubleXID)
	t.Run("two levels linked to one XID", twoLevelsLinkedToXID)
	t.Run("cyclically linked mutation", cyclicMutation)
	t.Run("parallel mutations", parallelMutations)
<<<<<<< HEAD
	t.Run("mutation with multiple external Ids", mutationWithMultipleXids)
=======
	t.Run("input coercion to list", inputCoerciontoList)
>>>>>>> a26993aa

	// error tests
	t.Run("graphql completion on", graphQLCompletionOn)
	t.Run("request validation errors", requestValidationErrors)
	t.Run("panic catcher", panicCatcher)
	t.Run("deep mutation errors", deepMutationErrors)
	t.Run("not generated query, mutation using generate directive", notGeneratedAPIErrors)

	// fragment tests
	t.Run("fragment in mutation", fragmentInMutation)
	t.Run("fragment in query", fragmentInQuery)
	t.Run("fragment in query on Interface", fragmentInQueryOnInterface)
	t.Run("fragment in query on union", fragmentInQueryOnUnion)
	t.Run("fragment in query on Object", fragmentInQueryOnObject)

	// lambda tests
	t.Run("lambda on type field", lambdaOnTypeField)
	t.Run("lambda on interface field", lambdaOnInterfaceField)
	t.Run("lambda on query using dql", lambdaOnQueryUsingDql)
	t.Run("lambda on mutation using graphql", lambdaOnMutationUsingGraphQL)
	t.Run("query lambda field in a mutation with duplicate @id", lambdaInMutationWithDuplicateId)
}

// RunCorsTest test all cors related tests.
func RunCorsTest(t *testing.T) {
	testCors(t)
}

func gunzipData(data []byte) ([]byte, error) {
	b := bytes.NewBuffer(data)

	r, err := gzip.NewReader(b)
	if err != nil {
		return nil, err
	}

	var resB bytes.Buffer
	if _, err := resB.ReadFrom(r); err != nil {
		return nil, err
	}
	return resB.Bytes(), nil
}

func gzipData(data []byte) ([]byte, error) {
	var b bytes.Buffer
	gz := gzip.NewWriter(&b)

	if _, err := gz.Write(data); err != nil {
		return nil, err
	}

	if err := gz.Close(); err != nil {
		return nil, err
	}
	return b.Bytes(), nil
}

// This tests that if a request has gzip header but the body is
// not compressed, then it should return an error
func gzipCompressionHeader(t *testing.T) {
	queryCountry := &GraphQLParams{
		Query: `query {
			queryCountry {
				name
			}
		}`,
	}

	req, err := queryCountry.CreateGQLPost(GraphqlURL)
	require.NoError(t, err)

	req.Header.Set("Content-Encoding", "gzip")

	resData, err := RunGQLRequest(req)
	require.NoError(t, err)

	var result *GraphQLResponse
	err = json.Unmarshal(resData, &result)
	require.NoError(t, err)
	require.NotNil(t, result.Errors)
	require.Contains(t, result.Errors[0].Message, "Unable to parse gzip")
}

// This tests that if a req's body is compressed but the
// header is not present, then it should return an error
func gzipCompressionNoHeader(t *testing.T) {
	queryCountry := &GraphQLParams{
		Query: `query {
			queryCountry {
				name
			}
		}`,
		gzipEncoding: true,
	}

	req, err := queryCountry.CreateGQLPost(GraphqlURL)
	require.NoError(t, err)

	req.Header.Del("Content-Encoding")
	resData, err := RunGQLRequest(req)
	require.NoError(t, err)

	var result *GraphQLResponse
	err = json.Unmarshal(resData, &result)
	require.NoError(t, err)
	require.NotNil(t, result.Errors)
	require.Contains(t, result.Errors[0].Message, "Not a valid GraphQL request body")
}

func getRequest(t *testing.T) {
	add(t, getExecutor)
}

func getQueryEmptyVariable(t *testing.T) {
	queryCountry := &GraphQLParams{
		Query: `query {
			queryCountry {
				name
			}
		}`,
	}
	req, err := queryCountry.createGQLGet(GraphqlURL)
	require.NoError(t, err)

	q := req.URL.Query()
	q.Del("variables")
	req.URL.RawQuery = q.Encode()

	res := queryCountry.Execute(t, req)
	RequireNoGQLErrors(t, res)
}

// Execute takes a HTTP request from either ExecuteAsPost or ExecuteAsGet
// and executes the request
func (params *GraphQLParams) Execute(t require.TestingT, req *http.Request) *GraphQLResponse {
	for h := range params.Headers {
		req.Header.Set(h, params.Headers.Get(h))
	}
	res, err := RunGQLRequest(req)
	require.NoError(t, err)

	var result *GraphQLResponse
	if params.acceptGzip {
		res, err = gunzipData(res)
		require.NoError(t, err)
		require.Contains(t, req.Header.Get("Accept-Encoding"), "gzip")
	}
	err = json.Unmarshal(res, &result)
	require.NoError(t, err)

	return result
}

// ExecuteAsPost builds a HTTP POST request from the GraphQL input structure
// and executes the request to url.
func (params *GraphQLParams) ExecuteAsPost(t require.TestingT, url string) *GraphQLResponse {
	req, err := params.CreateGQLPost(url)
	require.NoError(t, err)

	return params.Execute(t, req)
}

// ExecuteAsPostApplicationGraphql builds an HTTP Post with type application/graphql
// Note, variables are not allowed
func (params *GraphQLParams) ExecuteAsPostApplicationGraphql(t *testing.T, url string) *GraphQLResponse {
	require.Empty(t, params.Variables)

	req, err := params.createApplicationGQLPost(url)
	require.NoError(t, err)

	return params.Execute(t, req)
}

// ExecuteAsGet builds a HTTP GET request from the GraphQL input structure
// and executes the request to url.
func (params *GraphQLParams) ExecuteAsGet(t *testing.T, url string) *GraphQLResponse {
	req, err := params.createGQLGet(url)
	require.NoError(t, err)

	return params.Execute(t, req)
}

func getExecutor(t *testing.T, url string, params *GraphQLParams) *GraphQLResponse {
	return params.ExecuteAsGet(t, url)
}

func postExecutor(t *testing.T, url string, params *GraphQLParams) *GraphQLResponse {
	return params.ExecuteAsPost(t, url)
}

func (params *GraphQLParams) createGQLGet(url string) (*http.Request, error) {
	req, err := http.NewRequest("GET", url, nil)
	if err != nil {
		return nil, err
	}

	q := req.URL.Query()
	q.Add("query", params.Query)
	q.Add("operationName", params.OperationName)

	variableString, err := json.Marshal(params.Variables)
	if err != nil {
		return nil, err
	}
	q.Add("variables", string(variableString))

	req.URL.RawQuery = q.Encode()
	if params.acceptGzip {
		req.Header.Set("Accept-Encoding", "gzip")
	}
	return req, nil
}

func (params *GraphQLParams) buildPostRequest(url string, body []byte, contentType string) (*http.Request, error) {
	var err error
	if params.gzipEncoding {
		if body, err = gzipData(body); err != nil {
			return nil, err
		}
	}

	req, err := http.NewRequest("POST", url, bytes.NewBuffer(body))
	if err != nil {
		return nil, err
	}
	req.Header.Set("Content-Type", contentType)
	if params.gzipEncoding {
		req.Header.Set("Content-Encoding", "gzip")
	}

	if params.acceptGzip {
		req.Header.Set("Accept-Encoding", "gzip")
	}

	return req, nil
}

func (params *GraphQLParams) CreateGQLPost(url string) (*http.Request, error) {
	body, err := json.Marshal(params)
	if err != nil {
		return nil, err
	}

	return params.buildPostRequest(url, body, "application/json")
}

func (params *GraphQLParams) createApplicationGQLPost(url string) (*http.Request, error) {
	return params.buildPostRequest(url, []byte(params.Query), "application/graphql")
}

// RunGQLRequest runs a HTTP GraphQL request and returns the data or any errors.
func RunGQLRequest(req *http.Request) ([]byte, error) {
	client := &http.Client{Timeout: 50 * time.Second}
	resp, err := client.Do(req)
	if err != nil {
		return nil, err
	}

	// GraphQL server should always return OK, even when there are errors
	if status := resp.StatusCode; status != http.StatusOK {
		return nil, errors.Errorf("unexpected status code: %v", status)
	}

	if strings.ToLower(resp.Header.Get("Content-Type")) != "application/json" {
		return nil, errors.Errorf("unexpected content type: %v", resp.Header.Get("Content-Type"))
	}

	if resp.Header.Get("Access-Control-Allow-Origin") != "*" {
		return nil, errors.Errorf("cors headers weren't set in response")
	}

	defer resp.Body.Close()
	body, err := ioutil.ReadAll(resp.Body)
	if err != nil {
		return nil, errors.Errorf("unable to read response body: %v", err)
	}

	return body, nil
}

func requireUID(t *testing.T, uid string) {
	_, err := strconv.ParseUint(uid, 0, 64)
	require.NoError(t, err)
}

func RequireNoGQLErrors(t *testing.T, resp *GraphQLResponse) {
	require.NotNil(t, resp)
	if resp.Errors != nil {
		t.Logf("required no GraphQL errors, but received: %s\n", resp.Errors.Error())
		debug.PrintStack()
		t.FailNow()
	}
}

func PopulateGraphQLData(client *dgo.Dgraph, data []byte) error {
	mu := &api.Mutation{
		CommitNow: true,
		SetJson:   data,
	}
	_, err := client.NewTxn().Mutate(context.Background(), mu)
	if err != nil {
		return errors.Wrap(err, "Unable to add GraphQL test data")
	}
	return nil
}

func maybePopulateData(client *dgo.Dgraph, data []byte) error {
	if data == nil {
		return nil
	}
	// Helps in local dev to not re-add data multiple times.
	countries, err := allCountriesAdded()
	if err != nil {
		return errors.Wrap(err, "couldn't determine if GraphQL data had already been added")
	}
	if len(countries) > 0 {
		return nil
	}
	return PopulateGraphQLData(client, data)
}

func allCountriesAdded() ([]*country, error) {
	body, err := json.Marshal(&GraphQLParams{Query: `query { queryCountry { name } }`})
	if err != nil {
		return nil, errors.Wrap(err, "unable to build GraphQL query")
	}

	req, err := http.NewRequest("POST", GraphqlURL, bytes.NewBuffer(body))
	if err != nil {
		return nil, errors.Wrap(err, "unable to build GraphQL request")
	}
	req.Header.Set("Content-Type", "application/json")

	resp, err := RunGQLRequest(req)
	if err != nil {
		return nil, errors.Wrap(err, "error running GraphQL query")
	}

	var result struct {
		Data struct {
			QueryCountry []*country
		}
	}
	err = json.Unmarshal(resp, &result)
	if err != nil {
		return nil, errors.Wrap(err, "error trying to unmarshal GraphQL query result")
	}

	return result.Data.QueryCountry, nil
}

func CheckGraphQLStarted(url string) error {
	var err error
	// Because of how GraphQL starts (it needs to read the schema from Dgraph),
	// there's no guarantee that GraphQL is available by now.  So we
	// need to try and connect and potentially retry a few times.
	for i := 0; i < 60; i++ {
		_, err = hasCurrentGraphQLSchema(url)
		if err == nil {
			return nil
		}
		time.Sleep(time.Second)
	}
	return err
}

func hasCurrentGraphQLSchema(url string) (bool, error) {

	schemaQry := &GraphQLParams{
		Query: `query { getGQLSchema { schema } }`,
	}
	req, err := schemaQry.CreateGQLPost(url)
	if err != nil {
		return false, errors.Wrap(err, "while creating gql post")
	}

	res, err := RunGQLRequest(req)
	if err != nil {
		return false, errors.Wrap(err, "error running GraphQL query")
	}

	var result *GraphQLResponse
	err = json.Unmarshal(res, &result)
	if err != nil {
		return false, errors.Wrap(err, "error unmarshalling result")
	}

	if len(result.Errors) > 0 {
		return false, result.Errors
	}

	var sch struct {
		GetGQLSchema struct {
			Schema string
		}
	}

	err = json.Unmarshal(result.Data, &sch)
	if err != nil {
		return false, errors.Wrap(err, "error trying to unmarshal GraphQL query result")
	}

	if sch.GetGQLSchema.Schema == "" {
		return false, nil
	}

	return true, nil
}

func addSchema(url, schema string) error {
	add := &GraphQLParams{
		Query: `mutation updateGQLSchema($sch: String!) {
			updateGQLSchema(input: { set: { schema: $sch }}) {
				gqlSchema {
					schema
				}
			}
		}`,
		Variables: map[string]interface{}{"sch": schema},
	}
	req, err := add.CreateGQLPost(url)
	if err != nil {
		return errors.Wrap(err, "error creating GraphQL query")
	}

	resp, err := RunGQLRequest(req)
	if err != nil {
		return errors.Wrap(err, "error running GraphQL query")
	}

	var addResult struct {
		Data struct {
			UpdateGQLSchema struct {
				GQLSchema struct {
					Schema string
				}
			}
		}
		Errors []interface{}
	}

	err = json.Unmarshal(resp, &addResult)
	if err != nil {
		return errors.Wrap(err, "error trying to unmarshal GraphQL mutation result")
	}

	if len(addResult.Errors) > 0 {
		return errors.Errorf("%v", addResult.Errors)
	}

	if addResult.Data.UpdateGQLSchema.GQLSchema.Schema == "" {
		return errors.New("GraphQL schema mutation failed")
	}

	return nil
}

func GetJWT(t *testing.T, user, role interface{}, metaInfo *testutil.AuthMeta) http.Header {
	metaInfo.AuthVars = map[string]interface{}{}
	if user != nil {
		metaInfo.AuthVars["USER"] = user
	}

	if role != nil {
		metaInfo.AuthVars["ROLE"] = role
	}

	require.NotNil(t, metaInfo.PrivateKeyPath)
	jwtToken, err := metaInfo.GetSignedToken(metaInfo.PrivateKeyPath, 300*time.Second)
	require.NoError(t, err)

	h := make(http.Header)
	h.Add(metaInfo.Header, jwtToken)
	return h
}

func GetJWTWithNullUser(t *testing.T, role interface{}, metaInfo *testutil.AuthMeta) http.Header {
	metaInfo.AuthVars = map[string]interface{}{}
	metaInfo.AuthVars["USER"] = nil
	metaInfo.AuthVars["ROLE"] = role
	require.NotNil(t, metaInfo.PrivateKeyPath)
	jwtToken, err := metaInfo.GetSignedToken(metaInfo.PrivateKeyPath, 300*time.Second)
	require.NoError(t, err)
	h := make(http.Header)
	h.Add(metaInfo.Header, jwtToken)
	return h
}

func GetJWTForInterfaceAuth(t *testing.T, user, role string, ans bool, metaInfo *testutil.AuthMeta) http.Header {
	metaInfo.AuthVars = map[string]interface{}{}
	if user != "" {
		metaInfo.AuthVars["USER"] = user
	}

	if role != "" {
		metaInfo.AuthVars["ROLE"] = role
	}

	metaInfo.AuthVars["ANS"] = ans

	require.NotNil(t, metaInfo.PrivateKeyPath)
	jwtToken, err := metaInfo.GetSignedToken(metaInfo.PrivateKeyPath, 300*time.Second)
	require.NoError(t, err)
	h := make(http.Header)
	h.Add(metaInfo.Header, jwtToken)
	return h
}

func BootstrapAuthData() ([]byte, []byte) {
	schemaFile := "../auth/schema.graphql"
	schema, err := ioutil.ReadFile(schemaFile)
	if err != nil {
		panic(err)
	}

	jsonFile := "../auth/test_data.json"
	data, err := ioutil.ReadFile(jsonFile)
	if err != nil {
		panic(errors.Wrapf(err, "Unable to read file %s.", jsonFile))
	}
	return schema, data
}<|MERGE_RESOLUTION|>--- conflicted
+++ resolved
@@ -775,11 +775,8 @@
 	t.Run("two levels linked to one XID", twoLevelsLinkedToXID)
 	t.Run("cyclically linked mutation", cyclicMutation)
 	t.Run("parallel mutations", parallelMutations)
-<<<<<<< HEAD
+	t.Run("input coercion to list", inputCoerciontoList)
 	t.Run("mutation with multiple external Ids", mutationWithMultipleXids)
-=======
-	t.Run("input coercion to list", inputCoerciontoList)
->>>>>>> a26993aa
 
 	// error tests
 	t.Run("graphql completion on", graphQLCompletionOn)
