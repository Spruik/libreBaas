--- conflicted
+++ resolved
@@ -357,15 +357,13 @@
     name: String! @search(by: [hash])
 }
 
-<<<<<<< HEAD
-# multiple fields with @id directive
-type Worker {
-    name: String!
-    reg_No: String! @id
-    emp_Id: String! @id
-=======
 type author1{
     name:String! @id @search(by: [regexp])
     posts:[post1] @hasInverse(field: author)
->>>>>>> a26993aa
+}
+# multiple fields with @id directive
+type Worker {
+    name: String!
+    reg_No: String! @id
+    emp_Id: String! @id
 }