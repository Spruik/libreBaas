--- conflicted
+++ resolved
@@ -117,17 +117,10 @@
 	return err
 }
 
-<<<<<<< HEAD
-func ParseAuthMeta(schema string) error {
-	return metainfo.Parse(schema)
-}
-
 func GetHeader() string{
 	return metainfo.Header;
 }
 
-=======
->>>>>>> cd8917f8
 // AttachAuthorizationJwt adds any incoming JWT authorization data into the grpc context metadata.
 func AttachAuthorizationJwt(ctx context.Context, r *http.Request) context.Context {
 	authorizationJwt := r.Header.Get(metainfo.Header)
