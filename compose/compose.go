--- conflicted
+++ resolved
@@ -82,11 +82,8 @@
 	WhiteList     bool
 	Ratel         bool
 	RatelPort     int
-<<<<<<< HEAD
 	TlsDir        string
-=======
 	ExposePorts   bool
->>>>>>> e9d69392
 }
 
 var opts options
@@ -391,15 +388,11 @@
 	cmd.PersistentFlags().BoolVar(&opts.Ratel, "ratel", false,
 		"include ratel service")
 	cmd.PersistentFlags().IntVar(&opts.RatelPort, "ratel_port", 8000,
-<<<<<<< HEAD
 		"Port to expose Ratel service")
 	cmd.PersistentFlags().StringVar(&opts.TlsDir, "tls_dir", "",
 		"TLS Dir.")
-=======
-		"port to expose Ratel service")
 	cmd.PersistentFlags().BoolVar(&opts.ExposePorts, "expose_ports", true,
 		"expose host:container ports for each service")
->>>>>>> e9d69392
 
 	err := cmd.ParseFlags(os.Args)
 	if err != nil {
